/*
 * Copyright 2003-2019 The Music Player Daemon Project
 * http://www.musicpd.org
 *
 * This program is free software; you can redistribute it and/or modify
 * it under the terms of the GNU General Public License as published by
 * the Free Software Foundation; either version 2 of the License, or
 * (at your option) any later version.
 *
 * This program is distributed in the hope that it will be useful,
 * but WITHOUT ANY WARRANTY; without even the implied warranty of
 * MERCHANTABILITY or FITNESS FOR A PARTICULAR PURPOSE.  See the
 * GNU General Public License for more details.
 *
 * You should have received a copy of the GNU General Public License along
 * with this program; if not, write to the Free Software Foundation, Inc.,
 * 51 Franklin Street, Fifth Floor, Boston, MA 02110-1301 USA.
 */

#include "config.h"
#include "MadDecoderPlugin.hxx"
#include "../DecoderAPI.hxx"
#include "input/InputStream.hxx"
#include "tag/Id3Scan.hxx"
#include "tag/Id3ReplayGain.hxx"
#include "tag/Handler.hxx"
#include "tag/ReplayGain.hxx"
#include "tag/MixRamp.hxx"
#include "CheckAudioFormat.hxx"
#include "util/Clamp.hxx"
#include "util/StringCompare.hxx"
#include "util/Domain.hxx"
#include "Log.hxx"

#include <mad.h>

#ifdef ENABLE_ID3TAG
#include "tag/Id3Unique.hxx"
#include <id3tag.h>
#endif

#include <assert.h>
#include <stdlib.h>
#include <stdio.h>
#include <string.h>

static constexpr unsigned long FRAMES_CUSHION = 2000;

enum class MadDecoderAction {
	SKIP,
	BREAK,
	CONT,
	OK
};

enum class MadDecoderMuteFrame {
	NONE,
	SKIP,
	SEEK
};

/* the number of samples of silence the decoder inserts at start */
static constexpr unsigned DECODERDELAY = 529;

static constexpr bool DEFAULT_GAPLESS_MP3_PLAYBACK = true;

static constexpr Domain mad_domain("mad");

static bool gapless_playback;

gcc_const
static SongTime
ToSongTime(mad_timer_t t) noexcept
{
	return SongTime::FromMS(mad_timer_count(t, MAD_UNITS_MILLISECONDS));
}

static inline int32_t
mad_fixed_to_24_sample(mad_fixed_t sample) noexcept
{
	static constexpr unsigned bits = 24;

	/* round */
	sample = sample + (1L << (MAD_F_FRACBITS - bits));

	/* quantize */
	return Clamp(sample, MAD_F_MIN, MAD_F_MAX)
		>> (MAD_F_FRACBITS + 1 - bits);
}

static void
mad_fixed_to_24_buffer(int32_t *dest, const struct mad_pcm &src,
		       size_t start, size_t end,
		       unsigned int num_channels)
{
	for (size_t i = start; i < end; ++i)
		for (unsigned c = 0; c < num_channels; ++c)
			*dest++ = mad_fixed_to_24_sample(src.samples[c][i]);
}

static bool
mad_plugin_init(const ConfigBlock &block)
{
	gapless_playback = block.GetBlockValue("gapless",
					       DEFAULT_GAPLESS_MP3_PLAYBACK);
	return true;
}

class MadDecoder {
	static constexpr size_t READ_BUFFER_SIZE = 40960;

	struct mad_stream stream;
	struct mad_frame frame;
	struct mad_synth synth;
	mad_timer_t timer;
	unsigned char input_buffer[READ_BUFFER_SIZE];
	int32_t output_buffer[sizeof(mad_pcm::samples) / sizeof(mad_fixed_t)];
	SignedSongTime total_time;
	SongTime elapsed_time;
	SongTime seek_time;
	MadDecoderMuteFrame mute_frame = MadDecoderMuteFrame::NONE;
	long *frame_offsets = nullptr;
	mad_timer_t *times = nullptr;
	size_t highest_frame = 0;
	size_t max_frames = 0;
	size_t current_frame = 0;
	unsigned int drop_start_frames;
	unsigned int drop_end_frames;
	unsigned int drop_start_samples = 0;
	unsigned int drop_end_samples = 0;
	bool found_replay_gain = false;
	bool found_first_frame = false;
	bool decoded_first_frame = false;

	/**
	 * If this flag is true, then end-of-file was seen and a
	 * padding of 8 zero bytes were appended to #input_buffer, to
	 * allow libmad to decode the last frame.
	 */
	bool was_eof = false;

	DecoderClient *const client;
	InputStream &input_stream;
	enum mad_layer layer = mad_layer(0);

public:
	MadDecoder(DecoderClient *client, InputStream &input_stream) noexcept;
	~MadDecoder() noexcept;

	void RunDecoder() noexcept;
	bool RunScan(TagHandler &handler) noexcept;

<<<<<<< HEAD
	bool Seek(long offset);
	bool FillBuffer();
	void ParseId3(size_t tagsize, Tag *tag);
	MadDecoderAction DecodeNextFrameHeader(Tag *tag);
	MadDecoderAction DecodeNextFrame();
=======
private:
	bool Seek(long offset) noexcept;
	bool FillBuffer() noexcept;
	void ParseId3(size_t tagsize, Tag *tag) noexcept;
	MadDecoderAction DecodeNextFrameHeader(Tag *tag) noexcept;
	MadDecoderAction DecodeNextFrame() noexcept;
>>>>>>> ae19bda1

	gcc_pure
	offset_type ThisFrameOffset() const noexcept;

	gcc_pure
	offset_type RestIncludingThisFrame() const noexcept;

	/**
	 * Attempt to calulcate the length of the song from filesize
	 */
	void FileSizeToSongLength() noexcept;

	bool DecodeFirstFrame(Tag *tag) noexcept;

	void AllocateBuffers() noexcept {
		assert(max_frames > 0);
		assert(frame_offsets == nullptr);
		assert(times == nullptr);

		frame_offsets = new long[max_frames];
		times = new mad_timer_t[max_frames];
	}

	gcc_pure
	size_t TimeToFrame(SongTime t) const noexcept;

	/**
	 * Record the current frame's offset in the "frame_offsets"
	 * buffer and go forward to the next frame, updating the
	 * attributes "current_frame" and "timer".
	 */
	void UpdateTimerNextFrame() noexcept;

	/**
	 * Sends the synthesized current frame via
	 * DecoderClient::SubmitData().
	 */
	DecoderCommand SubmitPCM(size_t start, size_t n) noexcept;

	/**
	 * Synthesize the current frame and send it via
	 * DecoderClient::SubmitData().
	 */
	DecoderCommand SynthAndSubmit() noexcept;

	/**
	 * @return false to stop decoding
	 */
	bool HandleCurrentFrame() noexcept;

	bool LoadNextFrame() noexcept;

	bool Read() noexcept;
};

MadDecoder::MadDecoder(DecoderClient *_client,
		       InputStream &_input_stream) noexcept
	:client(_client), input_stream(_input_stream)
{
	mad_stream_init(&stream);
	mad_stream_options(&stream, MAD_OPTION_IGNORECRC);
	mad_frame_init(&frame);
	mad_synth_init(&synth);
	mad_timer_reset(&timer);
}

inline bool
MadDecoder::Seek(long offset) noexcept
{
	try {
		input_stream.LockSeek(offset);
	} catch (...) {
		return false;
	}

	mad_stream_buffer(&stream, input_buffer, 0);
	stream.error = MAD_ERROR_NONE;

	return true;
}

inline bool
MadDecoder::FillBuffer() noexcept
{
	/* amount of rest data still residing in the buffer */
	size_t rest_size = 0;

	size_t max_read_size = sizeof(input_buffer);
	unsigned char *dest = input_buffer;

	if (stream.next_frame != nullptr) {
		rest_size = stream.bufend - stream.next_frame;
		memmove(input_buffer, stream.next_frame, rest_size);
		dest += rest_size;
		max_read_size -= rest_size;
	}

	/* we've exhausted the read buffer, so give up!, these potential
	 * mp3 frames are way too big, and thus unlikely to be mp3 frames */
	if (max_read_size == 0)
		return false;

	size_t nbytes = decoder_read(client, input_stream,
				     dest, max_read_size);
	if (nbytes == 0) {
		if (was_eof || max_read_size < MAD_BUFFER_GUARD)
			return false;

		was_eof = true;
		nbytes = MAD_BUFFER_GUARD;
		memset(dest, 0, nbytes);
	}

	mad_stream_buffer(&stream, input_buffer, rest_size + nbytes);
	stream.error = MAD_ERROR_NONE;

	return true;
}

#ifdef ENABLE_ID3TAG
gcc_pure
static MixRampInfo
parse_id3_mixramp(struct id3_tag *tag) noexcept
{
	MixRampInfo result;

	struct id3_frame *frame;
	for (unsigned i = 0; (frame = id3_tag_findframe(tag, "TXXX", i)); i++) {
		if (frame->nfields < 3)
			continue;

		char *const key = (char *)
		    id3_ucs4_latin1duplicate(id3_field_getstring
					     (&frame->fields[1]));
		char *const value = (char *)
		    id3_ucs4_latin1duplicate(id3_field_getstring
					     (&frame->fields[2]));

		ParseMixRampTag(result, key, value);

		free(key);
		free(value);
	}

	return result;
}
#endif

inline void
MadDecoder::ParseId3(size_t tagsize, Tag *mpd_tag) noexcept
{
#ifdef ENABLE_ID3TAG
	std::unique_ptr<id3_byte_t[]> allocated;

	const id3_length_t count = stream.bufend - stream.this_frame;

	const id3_byte_t *id3_data;
	if (tagsize <= count) {
		id3_data = stream.this_frame;
		mad_stream_skip(&(stream), tagsize);
	} else {
		allocated.reset(new id3_byte_t[tagsize]);
		memcpy(allocated.get(), stream.this_frame, count);
		mad_stream_skip(&(stream), count);

		if (!decoder_read_full(client, input_stream,
				       allocated.get() + count, tagsize - count)) {
			LogDebug(mad_domain, "error parsing ID3 tag");
			return;
		}

		id3_data = allocated.get();
	}

	const UniqueId3Tag id3_tag(id3_tag_parse(id3_data, tagsize));
	if (id3_tag == nullptr)
		return;

	if (mpd_tag != nullptr)
		*mpd_tag = tag_id3_import(id3_tag.get());

	if (client != nullptr) {
		ReplayGainInfo rgi;

		if (Id3ToReplayGainInfo(rgi, id3_tag.get())) {
			client->SubmitReplayGain(&rgi);
			found_replay_gain = true;
		}

		client->SubmitMixRamp(parse_id3_mixramp(id3_tag.get()));
	}

#else /* !ENABLE_ID3TAG */
	(void)mpd_tag;

	/* This code is enabled when libid3tag is disabled.  Instead
	   of parsing the ID3 frame, it just skips it. */

	size_t count = stream.bufend - stream.this_frame;

	if (tagsize <= count) {
		mad_stream_skip(&stream, tagsize);
	} else {
		mad_stream_skip(&stream, count);
		decoder_skip(client, input_stream, tagsize - count);
	}
#endif
}

#ifndef ENABLE_ID3TAG
/**
 * This function emulates libid3tag when it is disabled.  Instead of
 * doing a real analyzation of the frame, it just checks whether the
 * frame begins with the string "ID3".  If so, it returns the length
 * of the ID3 frame.
 */
static signed long
id3_tag_query(const void *p0, size_t length) noexcept
{
	const char *p = (const char *)p0;

	return length >= 10 && memcmp(p, "ID3", 3) == 0
		? (p[8] << 7) + p[9] + 10
		: 0;
}
#endif /* !ENABLE_ID3TAG */

static MadDecoderAction
<<<<<<< HEAD
RecoverFrameError(struct mad_stream &stream)
=======
RecoverFrameError(const struct mad_stream &stream) noexcept
>>>>>>> ae19bda1
{
	if (MAD_RECOVERABLE(stream.error))
		return MadDecoderAction::SKIP;
	else if (stream.error == MAD_ERROR_BUFLEN)
		return MadDecoderAction::CONT;

	FormatWarning(mad_domain,
		      "unrecoverable frame level error: %s",
		      mad_stream_errorstr(&stream));
	return MadDecoderAction::BREAK;
}

MadDecoderAction
<<<<<<< HEAD
MadDecoder::DecodeNextFrameHeader(Tag *tag)
=======
MadDecoder::DecodeNextFrameHeader(Tag *tag) noexcept
>>>>>>> ae19bda1
{
	if ((stream.buffer == nullptr || stream.error == MAD_ERROR_BUFLEN) &&
	    !FillBuffer())
		return MadDecoderAction::BREAK;

	if (mad_header_decode(&frame.header, &stream)) {
		if (stream.error == MAD_ERROR_LOSTSYNC && stream.this_frame) {
			signed long tagsize = id3_tag_query(stream.this_frame,
							    stream.bufend -
							    stream.this_frame);

			if (tagsize > 0) {
				ParseId3((size_t)tagsize, tag);
				return MadDecoderAction::CONT;
			}
		}

		return RecoverFrameError(stream);
	}

	enum mad_layer new_layer = frame.header.layer;
	if (layer == (mad_layer)0) {
		if (new_layer != MAD_LAYER_II && new_layer != MAD_LAYER_III) {
			/* Only layer 2 and 3 have been tested to work */
			return MadDecoderAction::SKIP;
		}

		layer = new_layer;
	} else if (new_layer != layer) {
		/* Don't decode frames with a different layer than the first */
		return MadDecoderAction::SKIP;
	}

	return MadDecoderAction::OK;
}

MadDecoderAction
<<<<<<< HEAD
MadDecoder::DecodeNextFrame()
=======
MadDecoder::DecodeNextFrame() noexcept
>>>>>>> ae19bda1
{
	if ((stream.buffer == nullptr || stream.error == MAD_ERROR_BUFLEN) &&
	    !FillBuffer())
		return MadDecoderAction::BREAK;

	if (mad_frame_decode(&frame, &stream)) {
		if (stream.error == MAD_ERROR_LOSTSYNC) {
			signed long tagsize = id3_tag_query(stream.this_frame,
							    stream.bufend -
							    stream.this_frame);
			if (tagsize > 0) {
				mad_stream_skip(&stream, tagsize);
				return MadDecoderAction::CONT;
			}
		}

		return RecoverFrameError(stream);
	}

	return MadDecoderAction::OK;
}

/* xing stuff stolen from alsaplayer, and heavily modified by jat */
static constexpr unsigned XI_MAGIC = (('X' << 8) | 'i');
static constexpr unsigned NG_MAGIC = (('n' << 8) | 'g');
static constexpr unsigned IN_MAGIC = (('I' << 8) | 'n');
static constexpr unsigned FO_MAGIC = (('f' << 8) | 'o');

struct xing {
	long flags;             /* valid fields (see below) */
	unsigned long frames;   /* total number of frames */
	unsigned long bytes;    /* total number of bytes */
	unsigned char toc[100]; /* 100-point seek table */
	long scale;             /* VBR quality */
};

static constexpr unsigned XING_FRAMES = 1;
static constexpr unsigned XING_BYTES = 2;
static constexpr unsigned XING_TOC = 4;
static constexpr unsigned XING_SCALE = 8;

struct lame_version {
	unsigned major;
	unsigned minor;
};

struct lame {
	char encoder[10];       /* 9 byte encoder name/version ("LAME3.97b") */
	struct lame_version version; /* struct containing just the version */
	float peak;             /* replaygain peak */
	float track_gain;       /* replaygain track gain */
	float album_gain;       /* replaygain album gain */
	int encoder_delay;      /* # of added samples at start of mp3 */
	int encoder_padding;    /* # of added samples at end of mp3 */
	int crc;                /* CRC of the first 190 bytes of this frame */
};

static bool
parse_xing(struct xing *xing, struct mad_bitptr *ptr, int *oldbitlen) noexcept
{
	int bitlen = *oldbitlen;

	if (bitlen < 16)
		return false;

	const unsigned long bits = mad_bit_read(ptr, 16);
	bitlen -= 16;

	if (bits == XI_MAGIC) {
		if (bitlen < 16)
			return false;

		if (mad_bit_read(ptr, 16) != NG_MAGIC)
			return false;

		bitlen -= 16;
	} else if (bits == IN_MAGIC) {
		if (bitlen < 16)
			return false;

		if (mad_bit_read(ptr, 16) != FO_MAGIC)
			return false;

		bitlen -= 16;
	}
	else if (bits != NG_MAGIC && bits != FO_MAGIC)
		return false;

	if (bitlen < 32)
		return false;
	xing->flags = mad_bit_read(ptr, 32);
	bitlen -= 32;

	if (xing->flags & XING_FRAMES) {
		if (bitlen < 32)
			return false;
		xing->frames = mad_bit_read(ptr, 32);
		bitlen -= 32;
	}

	if (xing->flags & XING_BYTES) {
		if (bitlen < 32)
			return false;
		xing->bytes = mad_bit_read(ptr, 32);
		bitlen -= 32;
	}

	if (xing->flags & XING_TOC) {
		if (bitlen < 800)
			return false;
		for (unsigned i = 0; i < 100; ++i)
			xing->toc[i] = mad_bit_read(ptr, 8);
		bitlen -= 800;
	}

	if (xing->flags & XING_SCALE) {
		if (bitlen < 32)
			return false;
		xing->scale = mad_bit_read(ptr, 32);
		bitlen -= 32;
	}

	/* Make sure we consume no less than 120 bytes (960 bits) in hopes that
	 * the LAME tag is found there, and not right after the Xing header */
	const int bitsleft = 960 - (*oldbitlen - bitlen);
	if (bitsleft < 0)
		return false;
	else if (bitsleft > 0) {
		mad_bit_skip(ptr, bitsleft);
		bitlen -= bitsleft;
	}

	*oldbitlen = bitlen;

	return true;
}

static bool
parse_lame(struct lame *lame, struct mad_bitptr *ptr, int *bitlen) noexcept
{
	/* Unlike the xing header, the lame tag has a fixed length.  Fail if
	 * not all 36 bytes (288 bits) are there. */
	if (*bitlen < 288)
		return false;

	for (unsigned i = 0; i < 9; i++)
		lame->encoder[i] = (char)mad_bit_read(ptr, 8);
	lame->encoder[9] = '\0';

	*bitlen -= 72;

	/* This is technically incorrect, since the encoder might not be lame.
	 * But there's no other way to determine if this is a lame tag, and we
	 * wouldn't want to go reading a tag that's not there. */
	if (!StringStartsWith(lame->encoder, "LAME"))
		return false;

	if (sscanf(lame->encoder+4, "%u.%u",
	           &lame->version.major, &lame->version.minor) != 2)
		return false;

	FormatDebug(mad_domain, "detected LAME version %i.%i (\"%s\")",
		    lame->version.major, lame->version.minor, lame->encoder);

	/* The reference volume was changed from the 83dB used in the
	 * ReplayGain spec to 89dB in lame 3.95.1.  Bump the gain for older
	 * versions, since everyone else uses 89dB instead of 83dB.
	 * Unfortunately, lame didn't differentiate between 3.95 and 3.95.1, so
	 * it's impossible to make the proper adjustment for 3.95.
	 * Fortunately, 3.95 was only out for about a day before 3.95.1 was
	 * released. -- tmz */
	int adj = 0;
	if (lame->version.major < 3 ||
	    (lame->version.major == 3 && lame->version.minor < 95))
		adj = 6;

	mad_bit_skip(ptr, 16);

	lame->peak = mad_f_todouble(mad_bit_read(ptr, 32) << 5); /* peak */
	FormatDebug(mad_domain, "LAME peak found: %f", lame->peak);

	lame->track_gain = 0;
	unsigned name = mad_bit_read(ptr, 3); /* gain name */
	unsigned orig = mad_bit_read(ptr, 3); /* gain originator */
	unsigned sign = mad_bit_read(ptr, 1); /* sign bit */
	int gain = mad_bit_read(ptr, 9); /* gain*10 */
	if (gain && name == 1 && orig != 0) {
		lame->track_gain = ((sign ? -gain : gain) / 10.0) + adj;
		FormatDebug(mad_domain, "LAME track gain found: %f",
			    lame->track_gain);
	}

	/* tmz reports that this isn't currently written by any version of lame
	 * (as of 3.97).  Since we have no way of testing it, don't use it.
	 * Wouldn't want to go blowing someone's ears just because we read it
	 * wrong. :P -- jat */
	lame->album_gain = 0;
#if 0
	name = mad_bit_read(ptr, 3); /* gain name */
	orig = mad_bit_read(ptr, 3); /* gain originator */
	sign = mad_bit_read(ptr, 1); /* sign bit */
	gain = mad_bit_read(ptr, 9); /* gain*10 */
	if (gain && name == 2 && orig != 0) {
		lame->album_gain = ((sign ? -gain : gain) / 10.0) + adj;
		FormatDebug(mad_domain, "LAME album gain found: %f",
			    lame->track_gain);
	}
#else
	mad_bit_skip(ptr, 16);
#endif

	mad_bit_skip(ptr, 16);

	lame->encoder_delay = mad_bit_read(ptr, 12);
	lame->encoder_padding = mad_bit_read(ptr, 12);

	FormatDebug(mad_domain, "encoder delay is %i, encoder padding is %i",
		    lame->encoder_delay, lame->encoder_padding);

	mad_bit_skip(ptr, 80);

	lame->crc = mad_bit_read(ptr, 16);

	*bitlen -= 216;

	return true;
}

static inline SongTime
<<<<<<< HEAD
mad_frame_duration(const struct mad_frame *frame)
=======
mad_frame_duration(const struct mad_frame *frame) noexcept
>>>>>>> ae19bda1
{
	return ToSongTime(frame->header.duration);
}

inline offset_type
MadDecoder::ThisFrameOffset() const noexcept
{
	auto offset = input_stream.GetOffset();

	if (stream.this_frame != nullptr)
		offset -= stream.bufend - stream.this_frame;
	else
		offset -= stream.bufend - stream.buffer;

	return offset;
}

inline offset_type
MadDecoder::RestIncludingThisFrame() const noexcept
{
	return input_stream.GetSize() - ThisFrameOffset();
}

inline void
MadDecoder::FileSizeToSongLength() noexcept
{
	if (input_stream.KnownSize()) {
		offset_type rest = RestIncludingThisFrame();

		const SongTime frame_duration = mad_frame_duration(&frame);
		const SongTime duration =
			SongTime::FromScale<uint64_t>(rest,
						      frame.header.bitrate / 8);
		total_time = duration;

		max_frames = (frame_duration.IsPositive()
			      ? duration.count() / frame_duration.count()
			      : 0)
			+ FRAMES_CUSHION;
	} else {
		max_frames = FRAMES_CUSHION;
		total_time = SignedSongTime::Negative();
	}
}

inline bool
MadDecoder::DecodeFirstFrame(Tag *tag) noexcept
{
	struct xing xing;

	while (true) {
		MadDecoderAction ret;
		do {
			ret = DecodeNextFrameHeader(tag);
		} while (ret == MadDecoderAction::CONT);
		if (ret == MadDecoderAction::BREAK)
			return false;
		if (ret == MadDecoderAction::SKIP) continue;

		do {
			ret = DecodeNextFrame();
		} while (ret == MadDecoderAction::CONT);
		if (ret == MadDecoderAction::BREAK)
			return false;
		if (ret == MadDecoderAction::OK) break;
	}

	struct mad_bitptr ptr = stream.anc_ptr;
	int bitlen = stream.anc_bitlen;

	FileSizeToSongLength();

	/*
	 * if an xing tag exists, use that!
	 */
	if (parse_xing(&xing, &ptr, &bitlen)) {
		mute_frame = MadDecoderMuteFrame::SKIP;

		if ((xing.flags & XING_FRAMES) && xing.frames) {
			mad_timer_t duration = frame.header.duration;
			mad_timer_multiply(&duration, xing.frames);
			total_time = ToSongTime(duration);
			max_frames = xing.frames;
		}

		struct lame lame;
		if (parse_lame(&lame, &ptr, &bitlen)) {
			if (gapless_playback && input_stream.IsSeekable()) {
				/* libmad inserts 529 samples of
				   silence at the beginning and
				   removes those 529 samples at the
				   end */
				drop_start_samples = lame.encoder_delay +
				                           DECODERDELAY;
				drop_end_samples = lame.encoder_padding;
				if (drop_end_samples > DECODERDELAY)
					drop_end_samples -= DECODERDELAY;
				else
					drop_end_samples = 0;
			}

			/* Album gain isn't currently used.  See comment in
			 * parse_lame() for details. -- jat */
			if (client != nullptr && !found_replay_gain &&
			    lame.track_gain) {
				ReplayGainInfo rgi;
				rgi.Clear();
				rgi.track.gain = lame.track_gain;
				rgi.track.peak = lame.peak;
				client->SubmitReplayGain(&rgi);
			}
		}
	}

	if (!max_frames)
		return false;

	if (max_frames > 8 * 1024 * 1024) {
		FormatWarning(mad_domain,
			      "mp3 file header indicates too many frames: %lu",
			      max_frames);
		return false;
	}

	return true;
}

MadDecoder::~MadDecoder() noexcept
{
	mad_synth_finish(&synth);
	mad_frame_finish(&frame);
	mad_stream_finish(&stream);

	delete[] frame_offsets;
	delete[] times;
}

size_t
MadDecoder::TimeToFrame(SongTime t) const noexcept
{
	size_t i;

	for (i = 0; i < highest_frame; ++i) {
		auto frame_time = ToSongTime(times[i]);
		if (frame_time >= t)
			break;
	}

	return i;
}

void
MadDecoder::UpdateTimerNextFrame() noexcept
{
	if (current_frame >= highest_frame) {
		/* record this frame's properties in frame_offsets
		   (for seeking) and times */

		if (current_frame >= max_frames)
			/* cap current_frame */
			current_frame = max_frames - 1;
		else
			highest_frame++;

		frame_offsets[current_frame] = ThisFrameOffset();

		mad_timer_add(&timer, frame.header.duration);
		times[current_frame] = timer;
	} else
		/* get the new timer value from "times" */
		timer = times[current_frame];

	current_frame++;
	elapsed_time = ToSongTime(timer);
}

DecoderCommand
MadDecoder::SubmitPCM(size_t i, size_t pcm_length) noexcept
{
	size_t num_samples = pcm_length - i;

	mad_fixed_to_24_buffer(output_buffer, synth.pcm,
			       i, i + num_samples,
			       MAD_NCHANNELS(&frame.header));
	num_samples *= MAD_NCHANNELS(&frame.header);

	return client->SubmitData(input_stream, output_buffer,
				  sizeof(output_buffer[0]) * num_samples,
				  frame.header.bitrate / 1000);
}

inline DecoderCommand
MadDecoder::SynthAndSubmit() noexcept
{
	mad_synth_frame(&synth, &frame);

	if (!found_first_frame) {
		unsigned int samples_per_frame = synth.pcm.length;
		drop_start_frames = drop_start_samples / samples_per_frame;
		drop_end_frames = drop_end_samples / samples_per_frame;
		drop_start_samples = drop_start_samples % samples_per_frame;
		drop_end_samples = drop_end_samples % samples_per_frame;
		found_first_frame = true;
	}

	if (drop_start_frames > 0) {
		drop_start_frames--;
		return DecoderCommand::NONE;
	} else if ((drop_end_frames > 0) &&
		   current_frame == max_frames - drop_end_frames) {
		/* stop decoding, effectively dropping all remaining
		   frames */
		return DecoderCommand::STOP;
	}

	size_t i = 0;
	if (!decoded_first_frame) {
		i = drop_start_samples;
		decoded_first_frame = true;
	}

	size_t pcm_length = synth.pcm.length;
	if (drop_end_samples &&
	    current_frame == max_frames - drop_end_frames - 1) {
		if (drop_end_samples >= pcm_length)
			return DecoderCommand::STOP;

		pcm_length -= drop_end_samples;
	}

	auto cmd = SubmitPCM(i, pcm_length);
	if (cmd != DecoderCommand::NONE)
		return cmd;

	if (drop_end_samples &&
	    current_frame == max_frames - drop_end_frames - 1)
		/* stop decoding, effectively dropping
		 * all remaining samples */
		return DecoderCommand::STOP;

	return DecoderCommand::NONE;
}

inline bool
MadDecoder::HandleCurrentFrame() noexcept
{
	switch (mute_frame) {
		DecoderCommand cmd;

	case MadDecoderMuteFrame::SKIP:
		mute_frame = MadDecoderMuteFrame::NONE;
		break;
	case MadDecoderMuteFrame::SEEK:
		if (elapsed_time >= seek_time)
			mute_frame = MadDecoderMuteFrame::NONE;
<<<<<<< HEAD
		break;
	case MadDecoderMuteFrame::NONE:
		cmd = SyncAndSend();
=======
		UpdateTimerNextFrame();
		break;
	case MadDecoderMuteFrame::NONE:
		cmd = SynthAndSubmit();
		UpdateTimerNextFrame();
>>>>>>> ae19bda1
		if (cmd == DecoderCommand::SEEK) {
			assert(input_stream.IsSeekable());

			const auto t = client->GetSeekTime();
			size_t j = TimeToFrame(t);
			if (j < highest_frame) {
				if (Seek(frame_offsets[j])) {
					current_frame = j;
					was_eof = false;
					client->CommandFinished();
				} else
					client->SeekError();
			} else {
				seek_time = t;
				mute_frame = MadDecoderMuteFrame::SEEK;
				client->CommandFinished();
			}
		} else if (cmd != DecoderCommand::NONE)
			return false;
	}

	return true;
}

inline bool
MadDecoder::LoadNextFrame() noexcept
{
	while (true) {
		MadDecoderAction ret;
		do {
			Tag tag;

			ret = DecodeNextFrameHeader(&tag);

			if (!tag.IsEmpty())
				client->SubmitTag(input_stream,
						  std::move(tag));
		} while (ret == MadDecoderAction::CONT);
		if (ret == MadDecoderAction::BREAK)
			return false;

		const bool skip = ret == MadDecoderAction::SKIP;

		if (mute_frame == MadDecoderMuteFrame::NONE) {
			do {
				ret = DecodeNextFrame();
			} while (ret == MadDecoderAction::CONT);
			if (ret == MadDecoderAction::BREAK)
				return false;
		}

		if (!skip && ret == MadDecoderAction::OK)
			return true;
	}
}

<<<<<<< HEAD
static void
mad_decode(DecoderClient &client, InputStream &input_stream)
=======
inline bool
MadDecoder::Read() noexcept
>>>>>>> ae19bda1
{
	return HandleCurrentFrame() &&
		LoadNextFrame();
}

inline void
MadDecoder::RunDecoder() noexcept
{
	assert(client != nullptr);

	Tag tag;
	if (!DecodeFirstFrame(&tag)) {
		if (client->GetCommand() == DecoderCommand::NONE)
			LogError(mad_domain,
				 "input does not appear to be a mp3 bit stream");
		return;
	}

	AllocateBuffers();

	client->Ready(CheckAudioFormat(frame.header.samplerate,
				       SampleFormat::S24_P32,
				       MAD_NCHANNELS(&frame.header)),
		      input_stream.IsSeekable(),
		      total_time);

	if (!tag.IsEmpty())
		client->SubmitTag(input_stream, std::move(tag));

	while (Read()) {}
}

static void
mad_decode(DecoderClient &client, InputStream &input_stream)
{
	MadDecoder data(&client, input_stream);
	data.RunDecoder();
}

inline bool
MadDecoder::RunScan(TagHandler &handler) noexcept
{
	if (!DecodeFirstFrame(nullptr))
		return false;

	if (!total_time.IsNegative())
		handler.OnDuration(SongTime(total_time));

	try {
		handler.OnAudioFormat(CheckAudioFormat(frame.header.samplerate,
						       SampleFormat::S24_P32,
						       MAD_NCHANNELS(&frame.header)));
	} catch (...) {
	}

	return true;
}

<<<<<<< HEAD
static const char *const mad_suffixes[] = { "mp3", "mp2", nullptr };
static const char *const mad_mime_types[] = { "audio/mpeg", nullptr };

constexpr DecoderPlugin mad_decoder_plugin =
	DecoderPlugin("mad", mad_decode, mad_decoder_scan_stream)
	.WithInit(mad_plugin_init)
	.WithSuffixes(mad_suffixes)
	.WithMimeTypes(mad_mime_types);
=======
static bool
mad_decoder_scan_stream(InputStream &is, TagHandler &handler) noexcept
{
	MadDecoder data(nullptr, is);
	return data.RunScan(handler);
}

static const char *const mad_suffixes[] = { "mp3", "mp2", nullptr };
static const char *const mad_mime_types[] = { "audio/mpeg", nullptr };

const struct DecoderPlugin mad_decoder_plugin = {
	"mad",
	mad_plugin_init,
	nullptr,
	mad_decode,
	nullptr,
	nullptr,
	mad_decoder_scan_stream,
	nullptr,
	mad_suffixes,
	mad_mime_types,
};
>>>>>>> ae19bda1
<|MERGE_RESOLUTION|>--- conflicted
+++ resolved
@@ -150,20 +150,12 @@
 	void RunDecoder() noexcept;
 	bool RunScan(TagHandler &handler) noexcept;
 
-<<<<<<< HEAD
-	bool Seek(long offset);
-	bool FillBuffer();
-	void ParseId3(size_t tagsize, Tag *tag);
-	MadDecoderAction DecodeNextFrameHeader(Tag *tag);
-	MadDecoderAction DecodeNextFrame();
-=======
 private:
 	bool Seek(long offset) noexcept;
 	bool FillBuffer() noexcept;
 	void ParseId3(size_t tagsize, Tag *tag) noexcept;
 	MadDecoderAction DecodeNextFrameHeader(Tag *tag) noexcept;
 	MadDecoderAction DecodeNextFrame() noexcept;
->>>>>>> ae19bda1
 
 	gcc_pure
 	offset_type ThisFrameOffset() const noexcept;
@@ -392,11 +384,7 @@
 #endif /* !ENABLE_ID3TAG */
 
 static MadDecoderAction
-<<<<<<< HEAD
-RecoverFrameError(struct mad_stream &stream)
-=======
 RecoverFrameError(const struct mad_stream &stream) noexcept
->>>>>>> ae19bda1
 {
 	if (MAD_RECOVERABLE(stream.error))
 		return MadDecoderAction::SKIP;
@@ -410,11 +398,7 @@
 }
 
 MadDecoderAction
-<<<<<<< HEAD
-MadDecoder::DecodeNextFrameHeader(Tag *tag)
-=======
 MadDecoder::DecodeNextFrameHeader(Tag *tag) noexcept
->>>>>>> ae19bda1
 {
 	if ((stream.buffer == nullptr || stream.error == MAD_ERROR_BUFLEN) &&
 	    !FillBuffer())
@@ -452,11 +436,7 @@
 }
 
 MadDecoderAction
-<<<<<<< HEAD
-MadDecoder::DecodeNextFrame()
-=======
 MadDecoder::DecodeNextFrame() noexcept
->>>>>>> ae19bda1
 {
 	if ((stream.buffer == nullptr || stream.error == MAD_ERROR_BUFLEN) &&
 	    !FillBuffer())
@@ -686,11 +666,7 @@
 }
 
 static inline SongTime
-<<<<<<< HEAD
-mad_frame_duration(const struct mad_frame *frame)
-=======
 mad_frame_duration(const struct mad_frame *frame) noexcept
->>>>>>> ae19bda1
 {
 	return ToSongTime(frame->header.duration);
 }
@@ -946,17 +922,11 @@
 	case MadDecoderMuteFrame::SEEK:
 		if (elapsed_time >= seek_time)
 			mute_frame = MadDecoderMuteFrame::NONE;
-<<<<<<< HEAD
-		break;
-	case MadDecoderMuteFrame::NONE:
-		cmd = SyncAndSend();
-=======
 		UpdateTimerNextFrame();
 		break;
 	case MadDecoderMuteFrame::NONE:
 		cmd = SynthAndSubmit();
 		UpdateTimerNextFrame();
->>>>>>> ae19bda1
 		if (cmd == DecoderCommand::SEEK) {
 			assert(input_stream.IsSeekable());
 
@@ -1013,13 +983,8 @@
 	}
 }
 
-<<<<<<< HEAD
-static void
-mad_decode(DecoderClient &client, InputStream &input_stream)
-=======
 inline bool
 MadDecoder::Read() noexcept
->>>>>>> ae19bda1
 {
 	return HandleCurrentFrame() &&
 		LoadNextFrame();
@@ -1078,7 +1043,13 @@
 	return true;
 }
 
-<<<<<<< HEAD
+static bool
+mad_decoder_scan_stream(InputStream &is, TagHandler &handler) noexcept
+{
+	MadDecoder data(nullptr, is);
+	return data.RunScan(handler);
+}
+
 static const char *const mad_suffixes[] = { "mp3", "mp2", nullptr };
 static const char *const mad_mime_types[] = { "audio/mpeg", nullptr };
 
@@ -1086,28 +1057,4 @@
 	DecoderPlugin("mad", mad_decode, mad_decoder_scan_stream)
 	.WithInit(mad_plugin_init)
 	.WithSuffixes(mad_suffixes)
-	.WithMimeTypes(mad_mime_types);
-=======
-static bool
-mad_decoder_scan_stream(InputStream &is, TagHandler &handler) noexcept
-{
-	MadDecoder data(nullptr, is);
-	return data.RunScan(handler);
-}
-
-static const char *const mad_suffixes[] = { "mp3", "mp2", nullptr };
-static const char *const mad_mime_types[] = { "audio/mpeg", nullptr };
-
-const struct DecoderPlugin mad_decoder_plugin = {
-	"mad",
-	mad_plugin_init,
-	nullptr,
-	mad_decode,
-	nullptr,
-	nullptr,
-	mad_decoder_scan_stream,
-	nullptr,
-	mad_suffixes,
-	mad_mime_types,
-};
->>>>>>> ae19bda1
+	.WithMimeTypes(mad_mime_types);