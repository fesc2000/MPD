/*
 * Copyright (C) 2003-2011 The Music Player Daemon Project
 * http://www.musicpd.org
 *
 * This program is free software; you can redistribute it and/or modify
 * it under the terms of the GNU General Public License as published by
 * the Free Software Foundation; either version 2 of the License, or
 * (at your option) any later version.
 *
 * This program is distributed in the hope that it will be useful,
 * but WITHOUT ANY WARRANTY; without even the implied warranty of
 * MERCHANTABILITY or FITNESS FOR A PARTICULAR PURPOSE.  See the
 * GNU General Public License for more details.
 *
 * You should have received a copy of the GNU General Public License along
 * with this program; if not, write to the Free Software Foundation, Inc.,
 * 51 Franklin Street, Fifth Floor, Boston, MA 02110-1301 USA.
 */

#include "config.h"
#include "decoder_api.h"
<<<<<<< HEAD
#include "tag_handler.h"
=======
#include "glib_compat.h"
>>>>>>> 1d52e2cc

#include <glib.h>

#include <wildmidi_lib.h>

#undef G_LOG_DOMAIN
#define G_LOG_DOMAIN "wildmidi"

enum {
	WILDMIDI_SAMPLE_RATE = 48000,
};

static bool
wildmidi_init(const struct config_param *param)
{
	const char *config_file;
	int ret;

	config_file = config_get_block_string(param, "config_file",
					      "/etc/timidity/timidity.cfg");
	if (!g_file_test(config_file, G_FILE_TEST_IS_REGULAR)) {
		g_debug("configuration file does not exist: %s", config_file);
		return false;
	}

	ret = WildMidi_Init(config_file, WILDMIDI_SAMPLE_RATE, 0);
	return ret == 0;
}

static void
wildmidi_finish(void)
{
	WildMidi_Shutdown();
}

static void
wildmidi_file_decode(struct decoder *decoder, const char *path_fs)
{
	static const struct audio_format audio_format = {
		.sample_rate = WILDMIDI_SAMPLE_RATE,
		.format = SAMPLE_FORMAT_S16,
		.channels = 2,
	};
	midi *wm;
	const struct _WM_Info *info;
	enum decoder_command cmd;

	wm = WildMidi_Open(path_fs);
	if (wm == NULL)
		return;

	info = WildMidi_GetInfo(wm);
	if (info == NULL) {
		WildMidi_Close(wm);
		return;
	}

	decoder_initialized(decoder, &audio_format, true,
			    info->approx_total_samples / WILDMIDI_SAMPLE_RATE);

	do {
		char buffer[4096];
		int len;

		info = WildMidi_GetInfo(wm);
		if (info == NULL)
			break;

		len = WildMidi_GetOutput(wm, buffer, sizeof(buffer));
		if (len <= 0)
			break;

		cmd = decoder_data(decoder, NULL, buffer, len, 0);

		if (cmd == DECODE_COMMAND_SEEK) {
			unsigned long seek_where = WILDMIDI_SAMPLE_RATE *
				decoder_seek_where(decoder);

#ifdef HAVE_WILDMIDI_SAMPLED_SEEK
			WildMidi_SampledSeek(wm, &seek_where);
#else
			WildMidi_FastSeek(wm, &seek_where);
#endif
			decoder_command_finished(decoder);
			cmd = DECODE_COMMAND_NONE;
		}

	} while (cmd == DECODE_COMMAND_NONE);

	WildMidi_Close(wm);
}

static bool
wildmidi_scan_file(const char *path_fs,
		   const struct tag_handler *handler, void *handler_ctx)
{
	midi *wm = WildMidi_Open(path_fs);
	if (wm == NULL)
		return false;

	const struct _WM_Info *info = WildMidi_GetInfo(wm);
	if (info == NULL) {
		WildMidi_Close(wm);
		return false;
	}

	int duration = info->approx_total_samples / WILDMIDI_SAMPLE_RATE;
	tag_handler_invoke_duration(handler, handler_ctx, duration);

	WildMidi_Close(wm);

	return true;
}

static const char *const wildmidi_suffixes[] = {
	"mid",
	NULL
};

const struct decoder_plugin wildmidi_decoder_plugin = {
	.name = "wildmidi",
	.init = wildmidi_init,
	.finish = wildmidi_finish,
	.file_decode = wildmidi_file_decode,
	.scan_file = wildmidi_scan_file,
	.suffixes = wildmidi_suffixes,
};<|MERGE_RESOLUTION|>--- conflicted
+++ resolved
@@ -19,11 +19,8 @@
 
 #include "config.h"
 #include "decoder_api.h"
-<<<<<<< HEAD
 #include "tag_handler.h"
-=======
 #include "glib_compat.h"
->>>>>>> 1d52e2cc
 
 #include <glib.h>
 
