--- conflicted
+++ resolved
@@ -117,14 +117,8 @@
 	auto slot_p = tag_value_slot_p(type, value);
 	for (auto slot = *slot_p; slot != nullptr; slot = slot->next) {
 		if (slot->item.type == type &&
-<<<<<<< HEAD
 		    value.Equals(slot->item.value) &&
-		    slot->ref < 0xff) {
-=======
-		    length == strlen(slot->item.value) &&
-		    memcmp(value, slot->item.value, length) == 0 &&
 		    slot->ref < TagPoolSlot::MAX_REF) {
->>>>>>> ff35aa07
 			assert(slot->ref > 0);
 			++slot->ref;
 			return &slot->item;
@@ -147,21 +141,10 @@
 		++slot->ref;
 		return item;
 	} else {
-<<<<<<< HEAD
-		/* the reference counter overflows above 0xff;
-		   duplicate the item, and start with 1 */
-		auto slot_p = tag_value_slot_p(item->type, item->value);
-		slot = TagPoolSlot::Create(*slot_p, item->type,
-					   item->value);
-		*slot_p = slot;
-		return &slot->item;
-=======
 		/* the reference counter overflows above MAX_REF;
 		   obtain a reference to a different TagPoolSlot which
 		   isn't yet "full" */
-		size_t length = strlen(item->value);
-		return tag_pool_get_item(item->type, item->value, length);
->>>>>>> ff35aa07
+		return tag_pool_get_item(item->type, item->value);
 	}
 }
 
