--- conflicted
+++ resolved
@@ -68,11 +68,7 @@
 
 void
 TagSet::InsertUnique(const Tag &src, TagType type, const char *value,
-<<<<<<< HEAD
-		     TagMask group_mask)
-=======
-		     tag_mask_t group_mask) noexcept
->>>>>>> cf86dfd3
+		     TagMask group_mask) noexcept
 {
 	TagBuilder builder;
 	if (value == nullptr)
@@ -86,11 +82,7 @@
 bool
 TagSet::CheckUnique(TagType dest_type,
 		    const Tag &tag, TagType src_type,
-<<<<<<< HEAD
-		    TagMask group_mask)
-=======
-		    tag_mask_t group_mask) noexcept
->>>>>>> cf86dfd3
+		    TagMask group_mask) noexcept
 {
 	bool found = false;
 
@@ -106,11 +98,7 @@
 
 void
 TagSet::InsertUnique(const Tag &tag,
-<<<<<<< HEAD
-		     TagType type, TagMask group_mask)
-=======
-		     TagType type, tag_mask_t group_mask) noexcept
->>>>>>> cf86dfd3
+		     TagType type, TagMask group_mask) noexcept
 {
 	static_assert(sizeof(group_mask) * 8 >= TAG_NUM_OF_ITEM_TYPES,
 		      "Mask is too small");
