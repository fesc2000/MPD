/*
 * Copyright 2003-2016 The Music Player Daemon Project
 * http://www.musicpd.org
 *
 * This program is free software; you can redistribute it and/or modify
 * it under the terms of the GNU General Public License as published by
 * the Free Software Foundation; either version 2 of the License, or
 * (at your option) any later version.
 *
 * This program is distributed in the hope that it will be useful,
 * but WITHOUT ANY WARRANTY; without even the implied warranty of
 * MERCHANTABILITY or FITNESS FOR A PARTICULAR PURPOSE.  See the
 * GNU General Public License for more details.
 *
 * You should have received a copy of the GNU General Public License along
 * with this program; if not, write to the Free Software Foundation, Inc.,
 * 51 Franklin Street, Fifth Floor, Boston, MA 02110-1301 USA.
 */

#include "config.h"
#include "PulseOutputPlugin.hxx"
#include "lib/pulse/Domain.hxx"
#include "lib/pulse/Error.hxx"
#include "lib/pulse/LogError.hxx"
#include "../OutputAPI.hxx"
#include "../Wrapper.hxx"
#include "mixer/MixerList.hxx"
#include "mixer/plugins/PulseMixerPlugin.hxx"
#include "util/Error.hxx"
#include "Log.hxx"

#include <pulse/thread-mainloop.h>
#include <pulse/context.h>
#include <pulse/stream.h>
#include <pulse/introspect.h>
#include <pulse/subscribe.h>
#include <pulse/version.h>

#include <assert.h>
#include <stddef.h>
#include <stdlib.h>

#define MPD_PULSE_NAME "Music Player Daemon"

class PulseOutput {
	friend struct AudioOutputWrapper<PulseOutput>;

	AudioOutput base;

	const char *name;
	const char *server;
	const char *sink;

	PulseMixer *mixer;

	struct pa_threaded_mainloop *mainloop;
	struct pa_context *context;
	struct pa_stream *stream;

	size_t writable;

	PulseOutput()
		:base(pulse_output_plugin),
		 mixer(nullptr),
		 mainloop(nullptr), stream(nullptr) {}

public:
	void SetMixer(PulseMixer &_mixer);

	void ClearMixer(gcc_unused PulseMixer &old_mixer) {
		assert(mixer == &old_mixer);

		mixer = nullptr;
	}

	bool SetVolume(const pa_cvolume &volume, Error &error);

	void Lock() {
		pa_threaded_mainloop_lock(mainloop);
	}

	void Unlock() {
		pa_threaded_mainloop_unlock(mainloop);
	}

	void OnContextStateChanged(pa_context_state_t new_state);
	void OnServerLayoutChanged(pa_subscription_event_type_t t,
				   uint32_t idx);
	void OnStreamSuspended(pa_stream *_stream);
	void OnStreamStateChanged(pa_stream *_stream,
				  pa_stream_state_t new_state);
	void OnStreamWrite(size_t nbytes);

	void OnStreamSuccess() {
		Signal();
	}

	gcc_const
	static bool TestDefaultDevice();

	bool Configure(const ConfigBlock &block, Error &error);
	static PulseOutput *Create(const ConfigBlock &block, Error &error);

	bool Enable(Error &error);
	void Disable();

	bool Open(AudioFormat &audio_format, Error &error);
	void Close();

	unsigned Delay();
	size_t Play(const void *chunk, size_t size, Error &error);
	void Cancel();
	bool Pause();

private:
	/**
	 * Attempt to connect asynchronously to the PulseAudio server.
	 *
	 * @return true on success, false on error
	 */
	bool Connect(Error &error);

	/**
	 * Create, set up and connect a context.
	 *
	 * Caller must lock the main loop.
	 *
	 * @return true on success, false on error
	 */
	bool SetupContext(Error &error);

	/**
	 * Frees and clears the context.
	 *
	 * Caller must lock the main loop.
	 */
	void DeleteContext();

	void Signal() {
		pa_threaded_mainloop_signal(mainloop, 0);
	}

	/**
	 * Check if the context is (already) connected, and waits if
	 * not.  If the context has been disconnected, retry to
	 * connect.
	 *
	 * Caller must lock the main loop.
	 *
	 * @return true on success, false on error
	 */
	bool WaitConnection(Error &error);

	/**
	 * Create, set up and connect a context.
	 *
	 * Caller must lock the main loop.
	 *
	 * @return true on success, false on error
	 */
	bool SetupStream(const pa_sample_spec &ss, Error &error);

	/**
	 * Frees and clears the stream.
	 */
	void DeleteStream();

	/**
	 * Check if the stream is (already) connected, and waits if
	 * not.  The mainloop must be locked before calling this
	 * function.
	 *
	 * @return true on success, false on error
	 */
	bool WaitStream(Error &error);

	/**
	 * Sets cork mode on the stream.
	 */
	bool StreamPause(bool pause, Error &error);
};

void
pulse_output_lock(PulseOutput &po)
{
	po.Lock();
}

void
pulse_output_unlock(PulseOutput &po)
{
	po.Unlock();
}

inline void
PulseOutput::SetMixer(PulseMixer &_mixer)
{
	assert(mixer == nullptr);

	mixer = &_mixer;

	if (mainloop == nullptr)
		return;

	pa_threaded_mainloop_lock(mainloop);

	if (context != nullptr &&
	    pa_context_get_state(context) == PA_CONTEXT_READY) {
		pulse_mixer_on_connect(_mixer, context);

		if (stream != nullptr &&
		    pa_stream_get_state(stream) == PA_STREAM_READY)
			pulse_mixer_on_change(_mixer, context, stream);
	}

	pa_threaded_mainloop_unlock(mainloop);
}

void
pulse_output_set_mixer(PulseOutput &po, PulseMixer &pm)
{
	po.SetMixer(pm);
}

void
pulse_output_clear_mixer(PulseOutput &po, PulseMixer &pm)
{
	po.ClearMixer(pm);
}

inline bool
PulseOutput::SetVolume(const pa_cvolume &volume, Error &error)
{
	if (context == nullptr || stream == nullptr ||
	    pa_stream_get_state(stream) != PA_STREAM_READY) {
		error.Set(pulse_domain, "disconnected");
		return false;
	}

	pa_operation *o =
		pa_context_set_sink_input_volume(context,
						 pa_stream_get_index(stream),
						 &volume, nullptr, nullptr);
	if (o == nullptr) {
		SetPulseError(error, context,
			      "failed to set PulseAudio volume");
		return false;
	}

	pa_operation_unref(o);
	return true;
}

bool
pulse_output_set_volume(PulseOutput &po, const pa_cvolume *volume,
			Error &error)
{
	return po.SetVolume(*volume, error);
}

/**
 * \brief waits for a pulseaudio operation to finish, frees it and
 *     unlocks the mainloop
 * \param operation the operation to wait for
 * \return true if operation has finished normally (DONE state),
 *     false otherwise
 */
static bool
pulse_wait_for_operation(struct pa_threaded_mainloop *mainloop,
			 struct pa_operation *operation)
{
	assert(mainloop != nullptr);
	assert(operation != nullptr);

	pa_operation_state_t state;
	while ((state = pa_operation_get_state(operation))
	       == PA_OPERATION_RUNNING)
		pa_threaded_mainloop_wait(mainloop);

	pa_operation_unref(operation);

	return state == PA_OPERATION_DONE;
}

/**
 * Callback function for stream operation.  It just sends a signal to
 * the caller thread, to wake pulse_wait_for_operation() up.
 */
static void
pulse_output_stream_success_cb(gcc_unused pa_stream *s,
			       gcc_unused int success, void *userdata)
{
	PulseOutput &po = *(PulseOutput *)userdata;

	po.OnStreamSuccess();
}

inline void
PulseOutput::OnContextStateChanged(pa_context_state_t new_state)
{
	switch (new_state) {
	case PA_CONTEXT_READY:
		if (mixer != nullptr)
			pulse_mixer_on_connect(*mixer, context);

		Signal();
		break;

	case PA_CONTEXT_TERMINATED:
	case PA_CONTEXT_FAILED:
		if (mixer != nullptr)
			pulse_mixer_on_disconnect(*mixer);

		/* the caller thread might be waiting for these
		   states */
		Signal();
		break;

	case PA_CONTEXT_UNCONNECTED:
	case PA_CONTEXT_CONNECTING:
	case PA_CONTEXT_AUTHORIZING:
	case PA_CONTEXT_SETTING_NAME:
		break;
	}
}

static void
pulse_output_context_state_cb(struct pa_context *context, void *userdata)
{
	PulseOutput &po = *(PulseOutput *)userdata;

	po.OnContextStateChanged(pa_context_get_state(context));
}

inline void
PulseOutput::OnServerLayoutChanged(pa_subscription_event_type_t t,
				   uint32_t idx)
{
	pa_subscription_event_type_t facility =
		pa_subscription_event_type_t(t & PA_SUBSCRIPTION_EVENT_FACILITY_MASK);
	pa_subscription_event_type_t type =
		pa_subscription_event_type_t(t & PA_SUBSCRIPTION_EVENT_TYPE_MASK);

	if (mixer != nullptr &&
	    facility == PA_SUBSCRIPTION_EVENT_SINK_INPUT &&
	    stream != nullptr &&
	    pa_stream_get_state(stream) == PA_STREAM_READY &&
	    idx == pa_stream_get_index(stream) &&
	    (type == PA_SUBSCRIPTION_EVENT_NEW ||
	     type == PA_SUBSCRIPTION_EVENT_CHANGE))
		pulse_mixer_on_change(*mixer, context, stream);
}

static void
pulse_output_subscribe_cb(gcc_unused pa_context *context,
			  pa_subscription_event_type_t t,
			  uint32_t idx, void *userdata)
{
	PulseOutput &po = *(PulseOutput *)userdata;

	po.OnServerLayoutChanged(t, idx);
}

inline bool
PulseOutput::Connect(Error &error)
{
	assert(context != nullptr);

	if (pa_context_connect(context, server,
			       (pa_context_flags_t)0, nullptr) < 0) {
		SetPulseError(error, context,
			      "pa_context_connect() has failed");
		return false;
	}

	return true;
}

void
PulseOutput::DeleteStream()
{
	assert(stream != nullptr);

	pa_stream_set_suspended_callback(stream, nullptr, nullptr);

	pa_stream_set_state_callback(stream, nullptr, nullptr);
	pa_stream_set_write_callback(stream, nullptr, nullptr);

	pa_stream_disconnect(stream);
	pa_stream_unref(stream);
	stream = nullptr;
}

void
PulseOutput::DeleteContext()
{
	assert(context != nullptr);

	pa_context_set_state_callback(context, nullptr, nullptr);
	pa_context_set_subscribe_callback(context, nullptr, nullptr);

	pa_context_disconnect(context);
	pa_context_unref(context);
	context = nullptr;
}

bool
PulseOutput::SetupContext(Error &error)
{
	assert(mainloop != nullptr);

	context = pa_context_new(pa_threaded_mainloop_get_api(mainloop),
				 MPD_PULSE_NAME);
	if (context == nullptr) {
		error.Set(pulse_domain, "pa_context_new() has failed");
		return false;
	}

	pa_context_set_state_callback(context,
				      pulse_output_context_state_cb, this);
	pa_context_set_subscribe_callback(context,
					  pulse_output_subscribe_cb, this);

	if (!Connect(error)) {
		DeleteContext();
		return false;
	}

	return true;
}

inline bool
PulseOutput::Configure(const ConfigBlock &block, Error &error)
{
	if (!base.Configure(block, error))
		return false;

	name = block.GetBlockValue("name", "mpd_pulse");
	server = block.GetBlockValue("server");
	sink = block.GetBlockValue("sink");

	return true;
}

PulseOutput *
PulseOutput::Create(const ConfigBlock &block, Error &error)
{
	setenv("PULSE_PROP_media.role", "music", true);
	setenv("PULSE_PROP_application.icon_name", "mpd", true);

	auto *po = new PulseOutput();
	if (!po->Configure(block, error)) {
		delete po;
		return nullptr;
	}

	return po;
}

inline bool
PulseOutput::Enable(Error &error)
{
	assert(mainloop == nullptr);

	/* create the libpulse mainloop and start the thread */

	mainloop = pa_threaded_mainloop_new();
	if (mainloop == nullptr) {
		error.Set(pulse_domain,
			  "pa_threaded_mainloop_new() has failed");
		return false;
	}

	pa_threaded_mainloop_lock(mainloop);

	if (pa_threaded_mainloop_start(mainloop) < 0) {
		pa_threaded_mainloop_unlock(mainloop);
		pa_threaded_mainloop_free(mainloop);
		mainloop = nullptr;

		error.Set(pulse_domain,
			  "pa_threaded_mainloop_start() has failed");
		return false;
	}

	/* create the libpulse context and connect it */

	if (!SetupContext(error)) {
		pa_threaded_mainloop_unlock(mainloop);
		pa_threaded_mainloop_stop(mainloop);
		pa_threaded_mainloop_free(mainloop);
		mainloop = nullptr;
		return false;
	}

	pa_threaded_mainloop_unlock(mainloop);

	return true;
}

inline void
PulseOutput::Disable()
{
	assert(mainloop != nullptr);

	pa_threaded_mainloop_stop(mainloop);
	if (context != nullptr)
		DeleteContext();
	pa_threaded_mainloop_free(mainloop);
	mainloop = nullptr;
}

bool
PulseOutput::WaitConnection(Error &error)
{
	assert(mainloop != nullptr);

	pa_context_state_t state;

	if (context == nullptr && !SetupContext(error))
		return false;

	while (true) {
		state = pa_context_get_state(context);
		switch (state) {
		case PA_CONTEXT_READY:
			/* nothing to do */
			return true;

		case PA_CONTEXT_UNCONNECTED:
		case PA_CONTEXT_TERMINATED:
		case PA_CONTEXT_FAILED:
			/* failure */
			SetPulseError(error, context, "failed to connect");
			DeleteContext();
			return false;

		case PA_CONTEXT_CONNECTING:
		case PA_CONTEXT_AUTHORIZING:
		case PA_CONTEXT_SETTING_NAME:
			/* wait some more */
			pa_threaded_mainloop_wait(mainloop);
			break;
		}
	}
}

inline void
PulseOutput::OnStreamSuspended(gcc_unused pa_stream *_stream)
{
	assert(_stream == stream || stream == nullptr);
	assert(mainloop != nullptr);

	/* wake up the main loop to break out of the loop in
	   pulse_output_play() */
	Signal();
}

static void
pulse_output_stream_suspended_cb(pa_stream *stream, void *userdata)
{
	PulseOutput &po = *(PulseOutput *)userdata;

	po.OnStreamSuspended(stream);
}

inline void
PulseOutput::OnStreamStateChanged(pa_stream *_stream,
				  pa_stream_state_t new_state)
{
	assert(_stream == stream || stream == nullptr);
	assert(mainloop != nullptr);
	assert(context != nullptr);

	switch (new_state) {
	case PA_STREAM_READY:
		if (mixer != nullptr)
			pulse_mixer_on_change(*mixer, context, _stream);

		Signal();
		break;

	case PA_STREAM_FAILED:
	case PA_STREAM_TERMINATED:
		if (mixer != nullptr)
			pulse_mixer_on_disconnect(*mixer);

		Signal();
		break;

	case PA_STREAM_UNCONNECTED:
	case PA_STREAM_CREATING:
		break;
	}
}

static void
pulse_output_stream_state_cb(pa_stream *stream, void *userdata)
{
	PulseOutput &po = *(PulseOutput *)userdata;

	return po.OnStreamStateChanged(stream, pa_stream_get_state(stream));
}

inline void
PulseOutput::OnStreamWrite(size_t nbytes)
{
	assert(mainloop != nullptr);

	writable = nbytes;
	Signal();
}

static void
pulse_output_stream_write_cb(gcc_unused pa_stream *stream, size_t nbytes,
			     void *userdata)
{
	PulseOutput &po = *(PulseOutput *)userdata;

	return po.OnStreamWrite(nbytes);
}

inline bool
PulseOutput::SetupStream(const pa_sample_spec &ss, Error &error)
{
	assert(context != nullptr);

	/* WAVE-EX is been adopted as the speaker map for most media files */
	pa_channel_map chan_map;
	pa_channel_map_init_auto(&chan_map, ss.channels,
				 PA_CHANNEL_MAP_WAVEEX);
	stream = pa_stream_new(context, name, &ss, &chan_map);
	if (stream == nullptr) {
		SetPulseError(error, context,
			      "pa_stream_new() has failed");
		return false;
	}

	pa_stream_set_suspended_callback(stream,
					 pulse_output_stream_suspended_cb,
					 this);

	pa_stream_set_state_callback(stream,
				     pulse_output_stream_state_cb, this);
	pa_stream_set_write_callback(stream,
				     pulse_output_stream_write_cb, this);

	return true;
}

inline bool
PulseOutput::Open(AudioFormat &audio_format, Error &error)
{
<<<<<<< HEAD
	assert(mainloop != nullptr);
=======
	PulseOutput *po = (PulseOutput *)ao;

	assert(po->mainloop != nullptr);
>>>>>>> a546bfe7

	pa_threaded_mainloop_lock(mainloop);

	if (context != nullptr) {
		switch (pa_context_get_state(context)) {
		case PA_CONTEXT_UNCONNECTED:
		case PA_CONTEXT_TERMINATED:
		case PA_CONTEXT_FAILED:
			/* the connection was closed meanwhile; delete
			   it, and pulse_output_wait_connection() will
			   reopen it */
			DeleteContext();
			break;

		case PA_CONTEXT_READY:
		case PA_CONTEXT_CONNECTING:
		case PA_CONTEXT_AUTHORIZING:
		case PA_CONTEXT_SETTING_NAME:
			break;
		}
	}

	if (!WaitConnection(error)) {
		pa_threaded_mainloop_unlock(mainloop);
		return false;
	}

	/* Use the sample formats that our version of PulseAudio and MPD
	   have in common, otherwise force MPD to send 16 bit */

	pa_sample_spec ss;

	switch (audio_format.format) {
	case SampleFormat::FLOAT:
		ss.format = PA_SAMPLE_FLOAT32NE;
		break;
	case SampleFormat::S32:
		ss.format = PA_SAMPLE_S32NE;
		break;
	case SampleFormat::S24_P32:
		ss.format = PA_SAMPLE_S24_32NE;
		break;
	case SampleFormat::S16:
		ss.format = PA_SAMPLE_S16NE;
		break;
	default:
		audio_format.format = SampleFormat::S16;
		ss.format = PA_SAMPLE_S16NE;
		break;
	}

<<<<<<< HEAD
	pa_sample_spec ss;
	ss.format = PA_SAMPLE_S16NE;
=======
>>>>>>> a546bfe7
	ss.rate = audio_format.sample_rate;
	ss.channels = audio_format.channels;

	/* create a stream .. */

	if (!SetupStream(ss, error)) {
		pa_threaded_mainloop_unlock(mainloop);
		return false;
	}

	/* .. and connect it (asynchronously) */

	if (pa_stream_connect_playback(stream, sink,
				       nullptr, pa_stream_flags_t(0),
				       nullptr, nullptr) < 0) {
		DeleteStream();

		SetPulseError(error, context,
			      "pa_stream_connect_playback() has failed");
		pa_threaded_mainloop_unlock(mainloop);
		return false;
	}

	pa_threaded_mainloop_unlock(mainloop);
	return true;
}

inline void
PulseOutput::Close()
{
	assert(mainloop != nullptr);

	pa_threaded_mainloop_lock(mainloop);

	if (pa_stream_get_state(stream) == PA_STREAM_READY) {
		pa_operation *o =
			pa_stream_drain(stream,
					pulse_output_stream_success_cb, this);
		if (o == nullptr) {
			LogPulseError(context,
				      "pa_stream_drain() has failed");
		} else
			pulse_wait_for_operation(mainloop, o);
	}

	DeleteStream();

	if (context != nullptr &&
	    pa_context_get_state(context) != PA_CONTEXT_READY)
		DeleteContext();

	pa_threaded_mainloop_unlock(mainloop);
}

bool
PulseOutput::WaitStream(Error &error)
{
	while (true) {
		switch (pa_stream_get_state(stream)) {
		case PA_STREAM_READY:
			return true;

		case PA_STREAM_FAILED:
		case PA_STREAM_TERMINATED:
		case PA_STREAM_UNCONNECTED:
			SetPulseError(error, context,
				      "failed to connect the stream");
			return false;

		case PA_STREAM_CREATING:
			pa_threaded_mainloop_wait(mainloop);
			break;
		}
	}
}

bool
PulseOutput::StreamPause(bool pause, Error &error)
{
	assert(mainloop != nullptr);
	assert(context != nullptr);
	assert(stream != nullptr);

	pa_operation *o = pa_stream_cork(stream, pause,
					 pulse_output_stream_success_cb, this);
	if (o == nullptr) {
		SetPulseError(error, context,
			      "pa_stream_cork() has failed");
		return false;
	}

	if (!pulse_wait_for_operation(mainloop, o)) {
		SetPulseError(error, context,
			      "pa_stream_cork() has failed");
		return false;
	}

	return true;
}

inline unsigned
PulseOutput::Delay()
{
	pa_threaded_mainloop_lock(mainloop);

	unsigned result = 0;
	if (base.pause && pa_stream_is_corked(stream) &&
	    pa_stream_get_state(stream) == PA_STREAM_READY)
		/* idle while paused */
		result = 1000;

	pa_threaded_mainloop_unlock(mainloop);

	return result;
}

inline size_t
PulseOutput::Play(const void *chunk, size_t size, Error &error)
{
	assert(mainloop != nullptr);
	assert(stream != nullptr);

	pa_threaded_mainloop_lock(mainloop);

	/* check if the stream is (already) connected */

	if (!WaitStream(error)) {
		pa_threaded_mainloop_unlock(mainloop);
		return 0;
	}

	assert(context != nullptr);

	/* unpause if previously paused */

	if (pa_stream_is_corked(stream) && !StreamPause(false, error)) {
		pa_threaded_mainloop_unlock(mainloop);
		return 0;
	}

	/* wait until the server allows us to write */

	while (writable == 0) {
		if (pa_stream_is_suspended(stream)) {
			pa_threaded_mainloop_unlock(mainloop);
			error.Set(pulse_domain, "suspended");
			return 0;
		}

		pa_threaded_mainloop_wait(mainloop);

		if (pa_stream_get_state(stream) != PA_STREAM_READY) {
			pa_threaded_mainloop_unlock(mainloop);
			error.Set(pulse_domain, "disconnected");
			return 0;
		}
	}

	/* now write */

	if (size > writable)
		/* don't send more than possible */
		size = writable;

	writable -= size;

	int result = pa_stream_write(stream, chunk, size, nullptr,
				     0, PA_SEEK_RELATIVE);
	pa_threaded_mainloop_unlock(mainloop);
	if (result < 0) {
		SetPulseError(error, context, "pa_stream_write() failed");
		return 0;
	}

	return size;
}

inline void
PulseOutput::Cancel()
{
	assert(mainloop != nullptr);
	assert(stream != nullptr);

	pa_threaded_mainloop_lock(mainloop);

	if (pa_stream_get_state(stream) != PA_STREAM_READY) {
		/* no need to flush when the stream isn't connected
		   yet */
		pa_threaded_mainloop_unlock(mainloop);
		return;
	}

	assert(context != nullptr);

	pa_operation *o = pa_stream_flush(stream,
					  pulse_output_stream_success_cb,
					  this);
	if (o == nullptr) {
		LogPulseError(context, "pa_stream_flush() has failed");
		pa_threaded_mainloop_unlock(mainloop);
		return;
	}

	pulse_wait_for_operation(mainloop, o);
	pa_threaded_mainloop_unlock(mainloop);
}

inline bool
PulseOutput::Pause()
{
	assert(mainloop != nullptr);
	assert(stream != nullptr);

	pa_threaded_mainloop_lock(mainloop);

	/* check if the stream is (already/still) connected */

	Error error;
	if (!WaitStream(error)) {
		pa_threaded_mainloop_unlock(mainloop);
		LogError(error);
		return false;
	}

	assert(context != nullptr);

	/* cork the stream */

	if (!pa_stream_is_corked(stream) && !StreamPause(true, error)) {
		pa_threaded_mainloop_unlock(mainloop);
		LogError(error);
		return false;
	}

	pa_threaded_mainloop_unlock(mainloop);
	return true;
}

inline bool
PulseOutput::TestDefaultDevice()
{
	const ConfigBlock empty;
	PulseOutput *po = PulseOutput::Create(empty, IgnoreError());
	if (po == nullptr)
		return false;

	bool success = po->WaitConnection(IgnoreError());
	delete po;
	return success;
}

static bool
pulse_output_test_default_device(void)
{
	return PulseOutput::TestDefaultDevice();
}

typedef AudioOutputWrapper<PulseOutput> Wrapper;

const struct AudioOutputPlugin pulse_output_plugin = {
	"pulse",
	pulse_output_test_default_device,
	&Wrapper::Init,
	&Wrapper::Finish,
	&Wrapper::Enable,
	&Wrapper::Disable,
	&Wrapper::Open,
	&Wrapper::Close,
	&Wrapper::Delay,
	nullptr,
	&Wrapper::Play,
	nullptr,
	&Wrapper::Cancel,
	&Wrapper::Pause,

	&pulse_mixer_plugin,
};<|MERGE_RESOLUTION|>--- conflicted
+++ resolved
@@ -651,13 +651,7 @@
 inline bool
 PulseOutput::Open(AudioFormat &audio_format, Error &error)
 {
-<<<<<<< HEAD
-	assert(mainloop != nullptr);
-=======
-	PulseOutput *po = (PulseOutput *)ao;
-
-	assert(po->mainloop != nullptr);
->>>>>>> a546bfe7
+	assert(mainloop != nullptr);
 
 	pa_threaded_mainloop_lock(mainloop);
 
@@ -709,11 +703,7 @@
 		break;
 	}
 
-<<<<<<< HEAD
-	pa_sample_spec ss;
 	ss.format = PA_SAMPLE_S16NE;
-=======
->>>>>>> a546bfe7
 	ss.rate = audio_format.sample_rate;
 	ss.channels = audio_format.channels;
 
