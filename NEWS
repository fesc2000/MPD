<<<<<<< HEAD
ver 0.21 (not yet released)
* protocol
  - "tagtypes" can be used to hide tags
  - "find" and "search" can sort
  - "outputs" prints the plugin name
  - "outputset" sets runtime attributes
  - close connection when client sends HTTP request
* player
  - "one-shot" single mode
* input
  - qobuz: new plugin to play Qobuz streams
  - tidal: new plugin to play Tidal streams
* tags
  - new tags "OriginalDate", "MUSICBRAINZ_WORKID"
* decoder
  - gme: try loading m3u sidecar files
  - hybrid_dsd: new decoder plugin
  - pcm: support audio/L24 (RFC 3190)
* resampler
  - soxr: flush resampler at end of song
* output
  - alsa: non-blocking mode
  - alsa: change "dop" and "allowed_formats" settings at runtime
  - ao: fix crash bug due to partial frames
  - shout: support the Shine encoder plugin
  - sndio: remove support for the broken RoarAudio sndio emulation
  - osx: initial support for DSD over PCM
* mixer
  - sndio: new mixer plugin
* encoder
  - opus: support for sending metadata using ogg stream chaining
* require GCC 5.0
=======
ver 0.20.21 (not yet released)
* database
  - proxy: add "password" setting
  - proxy: support tags "ArtistSort", "AlbumArtistSort", "AlbumSort"
>>>>>>> 8dcb1f80

ver 0.20.20 (2018/05/22)
* protocol
  - fix "modified-since" filter regression
* output
  - pulse: cork stream when paused due to "single" mode
* decoder
  - dsdiff, dsf: support more MIME types
  - dsdiff, dsf: allow 4 MB ID3 tags
  - opus: support R128_ALBUM_GAIN tag
* Android, Windows
  - enable the "proxy" database plugin

ver 0.20.19 (2018/04/26)
* protocol
  - validate absolute seek time, reject negative values
* database
  - proxy: fix "search already in progress" errors
  - proxy: implement "list ... group"
* input
  - mms: fix lockup bug and a crash bug
* decoder
  - ffmpeg: fix av_register_all() deprecation warning (FFmpeg 4.0)
* player
  - fix spurious "Not seekable" error when switching radio streams
* macOS: fix crash bug

ver 0.20.18 (2018/02/24)
* input
  - curl: allow authentication methods other than "Basic"
* decoder
  - flac: improve seeking precision
* fix gapless CUE song transitions
* Android, Windows
  - enable the NFS storage plugin

ver 0.20.17 (2018/02/11)
* output
  - alsa: fix crash bug with 8 channels
* mixer
  - alsa: fix rounding error at volume 0
* fix real-time and idle scheduling with Musl
* Android
  - fix compatibility with Android 4.0

ver 0.20.16 (2018/02/03)
* output
  - pulse: fix crash during auto-detection
* database
  - simple: fix search within mount points
  - upnp: enable IPv6
* archive
  - iso9660: libcdio 2.0 compatibility
* fix crash in debug build on Haiku and other operating systems

ver 0.20.15 (2018/01/05)
* queue: fix crash after seek failure
* resampler
  - soxr: clear internal state after manual song change
* state file
  - make mount point restore errors non-fatal
  - fix crash when restoring mounts with incompatible database plugin
* Android
  - build without Ant
  - fix for SIGSYS crash

ver 0.20.14 (2018/01/01)
* database
  - simple: fix file corruption in the presence of mount points
* archive
  - bz2: fix deadlock
  - reduce lock contention, fixing lots of xrun problems
* fix Solaris build failure

ver 0.20.13 (2017/12/18)
* output
  - osx: set up ring buffer to hold at least 100ms
* mixer
  - alsa: fix rounding errors
* database
  - simple: don't purge mount points on update/rescan
  - simple: fix "mount" bug caused by bad compiler optimization
  - simple: fix "lsinfo" into mount points
  - upnp: work around libupnp 1.6.24 API breakage
* queue: fix spuriously misplaced prioritized songs
* save and restore mountpoints within the state file
* include Windows cross-build script in source tarball
* fix Windows build failures

ver 0.20.12 (2017/11/25)
* database
  - upnp: adapt to libupnp 1.8 API changes
* input
  - cdio_paranoia, ffmpeg, file, smbclient: reduce lock contention,
    fixing lots of xrun problems
  - curl: fix seeking
* decoder
  - ffmpeg: fix GCC 8 warning
  - vorbis: fix Tremor support
* player
  - log message when decoder is too slow
* encoder
  - vorbis: default to quality 3
* output
  - fix hanging playback with soxr resampler
  - httpd: flush encoder after tag; fixes corrupt Vorbis stream

ver 0.20.11 (2017/10/18)
* storage
  - curl: support Content-Type application/xml
* decoder
  - ffmpeg: more reliable song duration
  - gme: fix track numbering
* improve random song order when switching songs manually
* fix case insensitive search without libicu
* fix Unicode file names in playlists on Windows
* fix endless loop when accessing malformed file names in ZIP files

ver 0.20.10 (2017/08/24)
* decoder
  - ffmpeg: support MusicBrainz ID3v2 tags
* tags
  - aiff: fix FORM chunk size endianess (is big-endian)
* mixer
  - osx: add a mixer for OSX.
* fix crash when resuming playback before decoder is ready
* fix crash on Windows

ver 0.20.9 (2017/06/04)
* decoder
  - ffmpeg: support *.adx
* fix byte order detection on FreeBSD/aarch64
* fix more random crashes when compiled with clang

ver 0.20.8 (2017/05/19)
* output
  - osx: fix build failure due to missing "noexcept"
* playlist
  - m3u: support MIME type `audio/mpegurl`
* fix build failure with GCC 4.x

ver 0.20.7 (2017/05/15)
* database
  - simple: fix false positive directory loop detection with NFS
* enforce a reasonable minimum audio_buffer_size setting
* cap buffer_before_play at 80% to prevent deadlock
* fix random crashes when compiled with clang

ver 0.20.6 (2017/03/10)
* input
  - curl: fix headers after HTTP redirect to Shoutcast server
* decoder
  - ffmpeg: re-enable as fallback
  - mpcdec: fix crash (division by zero) after seeking
  - sidplay: make compatible with libsidplayfp < 1.8
* fix stream tags after automatic song change
* workaround for GCC 4.9.4 / libstdc++ bug (build failure)

ver 0.20.5 (2017/02/20)
* tags
  - id3: fix memory leak on corrupt ID3 tags
* decoder
  - sidplay: don't require libsidutils when building with libsidplayfp
* output
  - httpd: fix two buffer overflows in IcyMetaData length calculation
* mixer
  - alsa: fix crash bug

ver 0.20.4 (2017/02/01)
* input
  - nfs: fix freeze after reconnect
* output
  - sndio: work around a libroar C++ incompatibility
* workaround for GCC 4.9 "constexpr" bug
* fix FreeBSD build failure

ver 0.20.3 (2017/01/25)
* protocol
  - "playlistadd" creates new playlist if it does not exist, as documented
* database
  - proxy: fix error "terminate called after throwing ..."
  - proxy: make connect errors during startup non-fatal
* neighbor
  - upnp: fix premature expiry
* replay gain: don't reset ReplayGain levels when unpausing playback
* silence surround channels when converting from stereo
* use shortcuts such as "dsd64" in log messages

ver 0.20.2 (2017/01/15)
* input
  - alsa: fix crash bug
  - alsa: fix buffer overruns
* decoder
  - flac: add options "probesize" and "analyzeduration"
* resampler
  - libsamplerate: reset state after seeking
* output
  - fix static noise after changing to a different audio format
  - alsa: fix the DSD_U32 sample rate
  - alsa: fix the DSD_U32 byte order
  - alsa: support DSD_U16
  - recorder: fix error "Failed to create : No such file or directory"
* playlist
  - cue: fix skipping songs

ver 0.20.1 (2017/01/09)
* input
  - curl: fix crash bug
  - curl: fix freeze bug
* decoder
  - wavpack: fix crash bug
* storage
  - curl: new storage plugin for WebDAV (work in progress)
* mixer
  - alsa: normalize displayed volume according to human perception
* fix crash with volume_normalization enabled

ver 0.20 (2017/01/04)
* protocol
  - "commands" returns playlist commands only if playlist_directory configured
  - "search"/"find" have a "window" parameter
  - report song duration with milliseconds precision
  - "sticker find" can match sticker values
  - drop the "file:///" prefix for absolute file paths
  - add range parameter to command "plchanges" and "plchangesposid"
  - send verbose error message to client
* input
  - curl: fix memory leak
* tags
  - ape, ogg: drop support for non-standard tag "album artist"
    affected filetypes: vorbis, flac, opus & all files with ape2 tags
    (most importantly some mp3s)
  - id3: remove the "id3v1_encoding" setting; by definition, all ID3v1 tags
    are ISO-Latin-1
  - ape: support APE replay gain on remote files
  - read ID3 tags from NFS/SMB
* decoder
  - improved error logging
  - report I/O errors to clients
  - ffmpeg: support ReplayGain and MixRamp
  - ffmpeg: support stream tags
  - gme: add option "accuracy"
  - gme: provide the TRACK tag
  - gme: faster scanning
  - mad: reduce memory usage while scanning tags
  - mpcdec: read the bit rate
  - pcm: support audio/L16 (RFC 2586) and audio/x-mpd-float
  - sidplay: faster scanning
  - wavpack: large file support
  - wavpack: support DSD (WavPack 5)
  - wavpack: archive support
* playlist
  - cue: don't skip pregap
  - embcue: fix last track
  - flac: new plugin which reads the "CUESHEET" metadata block
* output
  - alsa: fix multi-channel order
  - alsa: remove option "use_mmap"
  - alsa: support DSD_U32
  - alsa: disable DoP if it fails
  - jack: reduce CPU usage
  - pulse: set channel map to WAVE-EX
  - recorder: record tags
  - recorder: allow dynamic file names
  - sndio: new output plugin
* mixer
  - null: new plugin
* resampler
  - new block "resampler" in configuration file
    replacing the old "samplerate_converter" setting
  - soxr: allow multi-threaded resampling
* player
  - reset song priority on playback
  - reduce xruns
* write database and state file atomically
* always write UTF-8 to the log file.
* remove dependency on GLib
* support libsystemd (instead of the older libsystemd-daemon)
* database
  - proxy: add TCP keepalive option
* update
  - apply .mpdignore matches to subdirectories
* switch the code base to C++14
  - GCC 4.9 or clang 3.4 (or newer) recommended

ver 0.19.21 (2016/12/13)
* decoder
  - ffmpeg: fix crash bug
* fix unit test failure after recent "setprio" change
* systemd: add user unit

ver 0.19.20 (2016/12/09)
* protocol
  - "setprio" re-enqueues old song if priority has been raised
* decoder
  - ffmpeg: ignore empty packets
  - pcm: fix corruption bug with partial frames (after short read)
  - sidplay: fix playback speed with libsidplayfp
* output
  - winmm: fix 8 bit playback
* fix gcc 7.0 -Wimplicit-fallthrough
* systemd: paranoid security settings

ver 0.19.19 (2016/08/23)
* decoder
  - ffmpeg: bug fix for FFmpeg 3.1 support
  - wildmidi: support libWildMidi 0.4
* output
  - pulse: support 32 bit, 24 bit and floating point playback
* support non-x86 NetBSD
* fix clang 3.9 warnings

ver 0.19.18 (2016/08/05)
* decoder
  - ffmpeg: fix crash with older FFmpeg versions (< 3.0)
  - ffmpeg: log detailed error message
  - ffmpeg: support FFmpeg 3.1
  - sidplay: detect libsidplay2 with pkg-config
  - sidplay: log detailed error message
  - sidplay: read the "date" tag
  - sidplay: allow building with libsidplayfp instead of libsidplay2
* output
  - shout: recognize setting "encoder" instead of "encoding"
* fix memory leak after stream failure
* fix build failure with Boost 1.61
* require gcc 4.7 or newer

ver 0.19.17 (2016/07/09)
* decoder
  - flac: fix assertion failure while seeking
  - flac: fix stream duration indicator
  - fix seek problems in several plugins
* fix spurious seek error "Failed to allocate silence buffer"
* replay gain: fix "replay_gain_handler mixer" setting
* DSD: use 0x69 as silence pattern
* fix use-after-free bug on "close" and "kill"

ver 0.19.16 (2016/06/13)
* faster seeking
* fix system include path order
* add missing DocBook file to tarball

ver 0.19.15 (2016/04/30)
* decoder
  - ffmpeg: support FFmpeg 3.0
  - ffmpeg: use as fallback instead of "mad" if no plugin matches
  - opus: support bigger OpusTags packets
* fix more build failures on non-glibc builds due to constexpr Mutex
* fix build failure due to missing include
* fix unit test on Alpha

ver 0.19.14 (2016/03/18)
* decoder
  - dsdiff: fix off-by-one buffer overflow
  - opus: limit tag size to 64 kB
* archive
  - iso9660: fix buffer overflow
* fix quadratic runtime bug in the tag pool
* fix build failures on non-glibc builds due to constexpr Mutex

ver 0.19.13 (2016/02/23)
* tags
  - aiff, riff: fix ID3 chunk padding
* decoder
  - ffmpeg: support the TAK codec
* fix disappearing duration of remote songs during playback
* initialize supplementary groups with glibc 2.19+

ver 0.19.12 (2015/12/15)
* fix assertion failure on malformed UTF-8 tag
* fix build failure on non-Linux systems
* fix LimitRTTIME in systemd unit file

ver 0.19.11 (2015/10/27)
* tags
  - ape: fix buffer overflow
* decoder
  - ffmpeg: fix crash due to wrong avio_alloc_context() call
  - gme: don't loop forever, fall back to GME's default play length
* encoder
  - flac: fix crash with 32 bit playback
* mixer
  - fix mixer lag after enabling/disabling output

ver 0.19.10 (2015/06/21)
* input
  - curl: fix deadlock on small responses
  - smbclient: fix DFF playback
* decoder
  - ffmpeg: improve seeking accuracy
  - fix stuck stream tags
* encoder
  - opus: fix bogus granulepos
* output
  - fix failure to open device right after booting
* neighbor
  - nfs: fix deadlock when connecting
* fix "single" mode breakage due to queue edits

ver 0.19.9 (2015/02/06)
* decoder
  - dsdiff, dsf: raise ID3 tag limit to 1 MB
* playlist: fix loading duplicate tag types from state file
* despotify: remove defunct plugin
* fix clock integer overflow on OS X
* fix gcc 5.0 warnings
* fix build failure with uClibc
* fix build failure on non-POSIX operating systems
* fix dependency issue on parallel Android build
* fix database/state file saving on Windows

ver 0.19.8 (2015/01/14)
* input
  - curl: fix bug after rewinding from end-of-file
  - mms: reduce delay at the beginning of playback
* decoder
  - dsdiff, dsf: allow ID3 tags larger than 4 kB
  - ffmpeg: support interleaved floating point
* fix clang 3.6 warnings
* fix build failure on NetBSD

ver 0.19.7 (2014/12/17)
* input
  - nfs: fix crash while canceling a failing file open operation
  - nfs: fix memory leak on connection failure
  - nfs: fix reconnect after mount failure
  - nfs: implement mount timeout (60 seconds)
* storage
  - nfs: implement I/O timeout (60 seconds)
* playlist
  - embcue: fix filename suffix detection
  - don't skip non-existent songs in "listplaylist"
* decoder
  - ffmpeg: fix time stamp underflow
* fix memory allocator bug on Windows

ver 0.19.6 (2014/12/08)
* decoder
  - ffmpeg: support FFmpeg 2.5
* fix build failure with musl
* android
  - update libFLAC to 1.3.1
  - update FFmpeg to 2.5

ver 0.19.5 (2014/11/26)
* input
  - nfs: fix crash on connection failure
* archive
  - zzip: fix crash after seeking
* decoder
  - dsdiff, dsf, opus: fix deadlock while seeking
  - mp4v2: remove because of incompatible license

ver 0.19.4 (2014/11/18)
* protocol
  - workaround for buggy clients that send "add /"
* decoder
  - ffmpeg: support opus
  - opus: add MIME types audio/ogg and application/ogg
* fix crash on failed filename charset conversion
* fix local socket detection from uid=0 (root)

ver 0.19.3 (2014/11/11)
* protocol
  - fix "(null)" result string to "list" when AlbumArtist is disabled
* database
  - upnp: fix breakage due to malformed URIs
* input
  - curl: another fix for redirected streams
* decoder
  - audiofile: fix crash while playing streams
  - audiofile: fix bit rate calculation
  - ffmpeg: support opus
  - opus: fix bogus duration on streams
  - opus: support chained streams
  - opus: improved error logging
* fix distorted audio with soxr resampler
* fix build failure on Mac OS X with non-Apple compilers

ver 0.19.2 (2014/11/02)
* input
  - curl: fix redirected streams
* playlist
  - don't allow empty playlist name
  - m3u: don't ignore unterminated last line
  - m3u: recognize the file suffix ".m3u8"
* decoder
  - ignore URI query string for plugin detection
  - faad: remove workaround for ancient libfaad2 ABI bug
  - ffmpeg: recognize MIME type audio/aacp
  - mad: fix negative replay gain values
* output
  - fix memory leak after filter initialization error
  - fall back to PCM if given DSD sample rate is not supported
* fix assertion failure on unsupported PCM conversion
* auto-disable plugins that require GLib when --disable-glib is used

ver 0.19.1 (2014/10/19)
* input
  - mms: fix deadlock bug
* playlist
  - extm3u: fix Extended M3U detection
  - m3u, extm3u, cue: fix truncated lines
* fix build failure on Mac OS X
* add missing file systemd/mpd.socket to tarball

ver 0.19 (2014/10/10)
* protocol
  - new commands "addtagid", "cleartagid", "listfiles", "listmounts",
    "listneighbors", "mount", "rangeid", "unmount"
  - "lsinfo" and "readcomments" allowed for remote files
  - "listneighbors" lists file servers on the local network
  - "playlistadd" supports file:///
  - "idle" with unrecognized event name fails
  - "list" on album artist falls back to the artist tag
  - "list" and "count" allow grouping
  - new "search"/"find" filter "modified-since"
  - "seek*" allows fractional position
  - close connection after syntax error
* database
  - proxy: forward "idle" events
  - proxy: forward the "update" command
  - proxy: copy "Last-Modified" from remote directories
  - simple: compress the database file using gzip
  - upnp: new plugin
  - cancel the update on shutdown
* storage
  - music_directory can point to a remote file server
  - nfs: new plugin
  - smbclient: new plugin
* playlist
  - cue: fix bogus duration of the last track
  - cue: restore CUE tracks from state file
  - soundcloud: use https instead of http
  - soundcloud: add default API key
* archive
  - read tags from songs in an archive
* input
  - alsa: new input plugin
  - curl: options "verify_peer" and "verify_host"
  - ffmpeg: update offset after seeking
  - ffmpeg: improved error messages
  - mms: non-blocking I/O
  - nfs: new input plugin
  - smbclient: new input plugin
* filter
  - volume: improved software volume dithering
* decoder:
  - vorbis, flac, opus: honor DESCRIPTION= tag in Xiph-based files as a comment to the song
  - audiofile: support scanning remote files
  - audiofile: log libaudiofile errors
  - dsdiff, dsf: report bit rate
  - dsdiff, dsf: implement seeking
  - dsf: support DSD512
  - dsf: support multi-channel files
  - dsf: fix big-endian bugs
  - dsf: fix noise at end of malformed file
  - mpg123: support ID3v2, ReplayGain and MixRamp
  - sndfile: support scanning remote files
  - sndfile: support tags "comment", "album", "track", "genre"
  - sndfile: native floating point playback
  - sndfile: optimized 16 bit playback
  - mp4v2: support playback of MP4 files.
* encoder:
  - shine: new encoder plugin
* output
  - alsa: support native DSD playback
  - alsa: rename "DSD over USB" to "DoP"
  - osx: fix hang after (un)plugging headphones
* threads:
  - the update thread runs at "idle" priority
  - the output thread runs at "real-time" priority
  - increase kernel timer slack on Linux
  - name each thread (for debugging)
* configuration
  - allow playlist directory without music directory
  - use XDG to auto-detect "music_directory" and "db_file"
* add tags "AlbumSort", "MUSICBRAINZ_RELEASETRACKID"
* disable global Latin-1 fallback for tag values
* new resampler option using libsoxr
* ARM NEON optimizations
* install systemd unit for socket activation
* Android port

ver 0.18.23 (2015/02/06)
* despotify: remove defunct plugin
* fix clock integer overflow on OS X
* fix gcc 5.0 warnings

ver 0.18.22 (2015/01/14)
* fix clang 3.6 warnings

ver 0.18.21 (2014/12/17)
* playlist
  - embcue: fix filename suffix detection
* decoder
  - ffmpeg: fix time stamp underflow

ver 0.18.20 (2014/12/08)
* decoder
  - ffmpeg: support FFmpeg 2.5
* fix build failure with musl

ver 0.18.19 (2014/11/26)
* archive
  - zzip: fix crash after seeking

ver 0.18.18 (2014/11/18)
* decoder
  - ffmpeg: support opus
* fix crash on failed filename charset conversion
* fix local socket detection from uid=0 (root)

ver 0.18.17 (2014/11/02)
* playlist
  - don't allow empty playlist name
  - m3u: recognize the file suffix ".m3u8"
* decoder
  - ignore URI query string for plugin detection
  - faad: remove workaround for ancient libfaad2 ABI bug
  - ffmpeg: recognize MIME type audio/aacp

ver 0.18.16 (2014/09/26)
* fix DSD breakage due to typo in configure.ac

ver 0.18.15 (2014/09/26)
* command
  - list: reset used size after the list has been processed
* fix MixRamp
* work around build failure on NetBSD

ver 0.18.14 (2014/09/11)
* protocol
  - fix range parser bug on certain 32 bit architectures
* decoder
  - audiofile: fix crash after seeking
  - ffmpeg: fix crash with ffmpeg/libav version 11
  - fix assertion failure after seeking

ver 0.18.13 (2014/08/31)
* protocol
  - don't change song on "seekcur" in random mode

* decoder
  - dsdiff, dsf: fix endless loop on malformed file
  - ffmpeg: support ffmpeg/libav version 11
  - gme: fix song duration
* output
  - alsa: fix endless loop at end of file in dsd_usb mode
* fix state file saver
* fix build failure on Darwin

ver 0.18.12 (2014/07/30)
* database
  - proxy: fix build failure with libmpdclient 2.2
  - proxy: fix add/search and other commands with libmpdclient < 2.9
* decoder
  - audiofile: improve responsiveness
  - audiofile: fix WAV stream playback
  - dsdiff, dsf: fix stream playback
  - dsdiff: fix metadata parser bug (uninitialized variables)
  - faad: estimate song duration for remote files
  - sndfile: improve responsiveness
* randomize next song when enabling "random" mode while not playing
* randomize next song when adding to single-song queue

ver 0.18.11 (2014/05/12)
* decoder
  - opus: fix missing song length on high-latency files
* fix race condition when using GLib event loop (non-Linux)

ver 0.18.10 (2014/04/10)
* decoder
  - ffmpeg: fix seeking bug
  - ffmpeg: handle unknown stream start time
  - gme: fix memory leak
  - sndfile: work around libsndfile bug on partial read
* don't interrupt playback when current song gets deleted

ver 0.18.9 (2014/03/02)
* protocol
  - "findadd" requires the "add" permission
* output
  - alsa: improved workaround for noise after manual song change
* decoder
  - vorbis: fix linker failure when libvorbis/libogg are static
* encoder
  - vorbis: fix another linker failure
* output
  - pipe: fix hanging child process due to blocked signals
* fix build failure due to missing signal.h include

ver 0.18.8 (2014/02/07)
* decoder
  - ffmpeg: support libav v10_alpha1
* encoder
  - vorbis: fix linker failure
* output
  - roar: documentation
* more robust Icy-Metadata parser
* fix Solaris build failure

ver 0.18.7 (2014/01/13)
* playlist
  - pls: fix crash after parser error
  - soundcloud: fix build failure with libyajl 2.0.1
* decoder
  - faad: fix memory leak
  - mpcdec: reject libmpcdec SV7 in configure script
* daemon: don't initialize supplementary groups when already running
  as the configured user

ver 0.18.6 (2013/12/24)
* input
  - cdio_paranoia: support libcdio-paranoia 0.90
* tags
  - riff: recognize upper-case "ID3" chunk name
* decoder
  - ffmpeg: use relative timestamps
* output
  - openal: fix build failure on Mac OS X
  - osx: fix build failure
* mixer
  - alsa: fix build failure with uClibc
* fix replay gain during cross-fade
* accept files without metadata

ver 0.18.5 (2013/11/23)
* configuration
  - fix crash when db_file is configured without music_directory
  - fix crash on "stats" without db_file/music_directory
* database
  - proxy: auto-reload statistics
  - proxy: provide "db_update" in "stats" response
* input
  - curl: work around stream resume bug (fixed in libcurl 7.32.0)
* decoder
  - fluidsynth: auto-detect by default
* clip 24 bit data from libsamplerate
* fix ia64, mipsel and other little-endian architectures
* fix build failures due to missing includes
* fix build failure with static libmpdclient

ver 0.18.4 (2013/11/13)
* decoder
  - dsdiff: fix byte order bug
* fix build failures due to missing includes
* libc++ compatibility

ver 0.18.3 (2013/11/08)
* fix stuck MPD after song change (0.18.2 regression)

ver 0.18.2 (2013/11/07)
* protocol:
  - "close" flushes the output buffer
* input:
  - cdio_paranoia: add setting "default_byte_order"
  - curl: fix bug with redirected streams
* playlist:
  - pls: fix reversed song order
* decoder:
  - audiofile: require libaudiofile 0.3 due to API breakage
  - dsf: enable DSD128
* enable buffering when starting playback (regression fix)
* fix build failures due to missing includes
* fix big-endian support

ver 0.18.1 (2013/11/04)
* protocol:
  - always ignore whitespace at the end of the line
* networking:
  - log UNIX domain path names instead of "localhost"
  - open listener sockets in the order they were configured
  - don't abort if IPv6 is not available
* output:
  - alsa: avoid endless loop in Raspberry Pi workaround
* filter:
  - autoconvert: fix "volume_normalization" with mp3 files
* add missing files to source tarball

ver 0.18 (2013/10/31)
* configuration:
  - allow tilde paths for socket
  - default filesystem charset is UTF-8 instead of ISO-8859-1
  - increase default buffer size to 4 MB
* protocol:
  - new command "readcomments" lists arbitrary file tags
  - new command "toggleoutput"
  - "find"/"search" with "any" does not match file name
  - "search" and "find" with base URI (keyword "base")
  - search for album artist falls back to the artist tag
  - re-add the "volume" command
* input:
  - curl: enable https
  - soup: plugin removed
* playlist:
  - lastfm: remove defunct Last.fm support
* decoder:
  - adplug: new decoder plugin using libadplug
  - dsf: don't play junk at the end of the "data" chunk
  - ffmpeg: drop support for pre-0.8 ffmpeg
  - flac: require libFLAC 1.2 or newer
  - flac: support FLAC files inside archives
  - opus: new decoder plugin for the Opus codec
  - vorbis: skip 16 bit quantisation, provide float samples
  - mikmod: add "loop" configuration parameter
  - modplug: add "loop_count" configuration parameter
  - mp4ff: obsolete plugin removed
* encoder:
  - opus: new encoder plugin for the Opus codec
  - vorbis: accept floating point input samples
* output:
  - new option "tags" may be used to disable sending tags to output
  - alsa: workaround for noise after manual song change
  - ffado: remove broken plugin
  - httpd: support HEAD requests
  - mvp: remove obsolete plugin
  - osx: disabled by default because it's unmaintained and unsupported
* improved decoder/output error reporting
* eliminate timer wakeup on idle MPD
* fix unresponsive MPD while waiting for stream
* port of the source code to C++11

ver 0.17.6 (2013/10/14)
* mixer:
  - alsa: fix busy loop when USB sound device gets unplugged
* decoder:
  - modplug: fix build with Debian package 1:0.8.8.4-4
* stored playlists:
  - fix loading playlists with references to local files
  - obey filesystem_charset for URLs

ver 0.17.5 (2013/08/04)
* protocol:
  - fix "playlistadd" with URI
  - fix "move" relative to current when there is no current song
* decoder:
  - ffmpeg: support "application/flv"
  - mikmod: adapt to libmikmod 3.2
* configure.ac:
  - detect system "ar"

ver 0.17.4 (2013/04/08)
* protocol:
  - allow to omit END in ranges (START:END)
  - don't emit IDLE_PLAYER before audio format is known
* decoder:
  - ffmpeg: support float planar audio (ffmpeg 1.1)
  - ffmpeg: fix AVFrame allocation
* player:
  - implement missing "idle" events on output errors
* clock: fix build failure

ver 0.17.3 (2013/01/06)
* output:
  - osx: fix pops during playback
  - recorder: fix I/O error check
  - shout: fix memory leak in error handler
  - recorder, shout: support Ogg packets that span more than one page
* decoder:
  - ffmpeg: ignore negative time stamps
  - ffmpeg: support planar audio
* playlist:
  - cue: fix memory leak
  - cue: fix CUE files with only one track

ver 0.17.2 (2012/09/30)
* protocol:
  - fix crash in local file check
* decoder:
  - fluidsynth: remove throttle (requires libfluidsynth 1.1)
  - fluidsynth: stop playback at end of file
  - fluidsynth: check MIDI file format while scanning
  - fluidsynth: add sample rate setting
  - wavpack: support all APEv2 tags
* output:
  - httpd: use monotonic clock, avoid hiccups after system clock adjustment
  - httpd: fix throttling bug after resuming playback
* playlist:
  - cue: map "PERFORMER" to "artist" or "album artist"
* mapper: fix non-UTF8 music directory name
* mapper: fix potential crash in file permission check
* playlist: fix use-after-free bug
* playlist: fix memory leak
* state_file: save song priorities
* player: disable cross-fading in "single" mode
* update: fix unsafe readlink() usage
* configure.ac:
  - don't auto-detect the vorbis encoder when Tremor is enabled

ver 0.17.1 (2012/07/31)
* protocol:
  - require appropriate permissions for searchadd{,pl}
* tags:
  - aiff: support the AIFC format
  - ape: check for ID3 if no usable APE tag was found
* playlist:
  - cue: support file types "MP3", "AIFF"
* output:
  - fix noisy playback with conversion and software volume

ver 0.17 (2012/06/27)
* protocol:
  - support client-to-client communication
  - "update" and "rescan" need only "CONTROL" permission
  - new command "seekcur" for simpler seeking within current song
  - new command "config" dumps location of music directory
  - add range parameter to command "load"
  - print extra "playlist" object for embedded CUE sheets
  - new commands "searchadd", "searchaddpl"
* input:
  - cdio_paranoia: new input plugin to play audio CDs
  - curl: enable CURLOPT_NETRC
  - curl: non-blocking I/O
  - soup: new input plugin based on libsoup
* tags:
  - RVA2: support separate album/track replay gain
* decoder:
  - mpg123: implement seeking
  - ffmpeg: drop support for pre-0.5 ffmpeg
  - ffmpeg: support WebM
  - oggflac: delete this obsolete plugin
  - dsdiff: new decoder plugin
* output:
  - alsa: support DSD-over-USB (dCS suggested standard)
  - httpd: support for streaming to a DLNA client
  - openal: improve buffer cancellation
  - osx: allow user to specify other audio devices
  - osx: implement 32 bit playback
  - shout: add possibility to set url
  - roar: new output plugin for RoarAudio
  - winmm: fail if wrong device specified instead of using default device
* mixer:
  - alsa: listen for external volume changes
* playlist:
  - allow references to songs outside the music directory
  - new CUE parser, without libcue
  - soundcloud: new plugin for accessing soundcloud.com
* state_file: add option "restore_paused"
* cue: show CUE track numbers
* allow port specification in "bind_to_address" settings
* support floating point samples
* systemd socket activation
* improve --version output
* WIN32: fix renaming of stored playlists with non-ASCII names


ver 0.16.8 (2012/04/04)
* fix for libsamplerate assertion failure
* decoder:
  - vorbis (and others): fix seeking at startup
  - ffmpeg: read the "year" tag
* encoder:
  - vorbis: generate end-of-stream packet before tag
  - vorbis: generate end-of-stream packet when playback ends
* output:
  - jack: check for connection failure before starting playback
  - jack: workaround for libjack1 crash bug
  - osx: fix stuttering due to buffering bug
* fix endless loop in text file reader
* update: skip symlinks in path that is to be updated


ver 0.16.7 (2012/02/04)
* input:
  - ffmpeg: support libavformat 0.7
* decoder:
  - ffmpeg: support libavformat 0.8, libavcodec 0.9
  - ffmpeg: support all MPD tags
* output:
  - httpd: fix excessive buffering
  - openal: force 16 bit playback, as 8 bit doesn't work
  - osx: remove sleep call from render callback
  - osx: clear render buffer when there's not enough data
* fix moving after current song


ver 0.16.6 (2011/12/01)
* decoder:
  - fix assertion failure when resuming streams
  - ffmpeg: work around bogus channel count
* encoder:
  - flac, null, wave: fix buffer corruption bug
  - wave: support packed 24 bit samples
* mapper: fix the bogus "not a directory" error message
* mapper: check "x" and "r" permissions on music directory
* log: print reason for failure
* event_pipe: fix WIN32 regression
* define WINVER in ./configure
* WIN32: autodetect filesystem encoding


ver 0.16.5 (2011/10/09)
* configure.ac
  - disable assertions in the non-debugging build
  - show solaris plugin result correctly
  - add option --enable-solaris-output
* pcm_format: fix 32-to-24 bit conversion (the "silence" bug)
* input:
  - rewind: reduce heap usage
* decoder:
  - ffmpeg: higher precision timestamps
  - ffmpeg: don't require key frame for seeking
  - fix CUE track seeking
* output:
  - openal: auto-fallback to mono if channel count is unsupported
* player:
  - make seeking to CUE track more reliable
  - the "seek" command works when MPD is stopped
  - restore song position from state file (bug fix)
  - fix crash that sometimes occurred when audio device fails on startup
  - fix absolute path support in playlists
* WIN32: close sockets properly
* install systemd service file if systemd is available


ver 0.16.4 (2011/09/01)
* don't abort configure when avahi is not found
* auto-detect libmad without pkg-config
* fix memory leaks
* don't resume playback when seeking to another song while paused
* apply follow_inside_symlinks to absolute symlinks
* fix playback discontinuation after seeking
* input:
  - curl: limit the receive buffer size
  - curl: implement a hard-coded timeout of 10 seconds
* decoder:
  - ffmpeg: workaround for semantic API change in recent ffmpeg versions
  - flac: validate the sample rate when scanning the tag
  - wavpack: obey all decoder commands, stop at CUE track border
* encoder:
  - vorbis: don't send end-of-stream on flush
* output:
  - alsa: fix SIGFPE when alsa announces a period size of 0
  - httpd: don't warn on client disconnect
  - osx: don't drain the buffer when closing
  - pulse: fix deadlock when resuming the stream
  - pulse: fix deadlock when the stream was suspended


ver 0.16.3 (2011/06/04)
* fix assertion failure in audio format mask parser
* fix NULL pointer dereference in playlist parser
* fix playlist files in base music directory
* database: allow directories with just playlists
* decoder:
  - ffmpeg: support libavcodec 0.7


ver 0.16.2 (2011/03/18)
* configure.ac:
  - fix bashism in tremor test
* decoder:
  - tremor: fix configure test
  - gme: detect end of song
* encoder:
  - vorbis: reset the Ogg stream after flush
* output:
  - httpd: fix uninitialized variable
  - httpd: include sys/socket.h
  - oss: AFMT_S24_PACKED is little-endian
  - oss: disable 24 bit playback on FreeBSD


ver 0.16.1 (2011/01/09)
* audio_check: fix parameter in prototype
* add void casts to suppress "result unused" warnings (clang)
* input:
  - ffado: disable by default
* decoder:
  - mad: work around build failure on Solaris
  - resolve modplug vs. libsndfile cflags/headers conflict
* output:
  - solaris: add missing parameter to open_cloexec() cal
  - osx: fix up audio format first, then apply it to device
* player_thread: discard empty chunks while cross-fading
* player_thread: fix assertion failure due to early seek
* output_thread: fix double lock


ver 0.16 (2010/12/11)
* protocol:
  - send song modification time to client
  - added "update" idle event
  - removed the deprecated "volume" command
  - added the "findadd" command
  - range support for "delete"
  - "previous" really plays the previous song
  - "addid" with negative position is deprecated
  - "load" supports remote playlists (extm3u, pls, asx, xspf, lastfm://)
  - allow changing replay gain mode on-the-fly
  - omitting the range end is possible
  - "update" checks if the path is malformed
* archive:
  - iso: renamed plugin to "iso9660"
  - zip: renamed plugin to "zzip"
* input:
  - lastfm: obsolete plugin removed
  - ffmpeg: new input plugin using libavformat's "avio" library
* tags:
  - added tags "ArtistSort", "AlbumArtistSort"
  - id3: revised "performer" tag support
  - id3: support multiple values
  - ape: MusicBrainz tags
  - ape: support multiple values
* decoders:
  - don't try a plugin twice (MIME type & suffix)
  - don't fall back to "mad" unless no plugin matches
  - ffmpeg: support multiple tags
  - ffmpeg: convert metadata to generic format
  - ffmpeg: implement the libavutil log callback
  - sndfile: new decoder plugin based on libsndfile
  - flac: moved CUE sheet support to a playlist plugin
  - flac: support streams without STREAMINFO block
  - mikmod: sample rate is configurable
  - mpg123: new decoder plugin based on libmpg123
  - sidplay: support sub-tunes
  - sidplay: implemented songlength database
  - sidplay: support seeking
  - sidplay: play monaural SID tunes in mono
  - sidplay: play mus, str, prg, x00 files
  - wavpack: activate 32 bit support
  - wavpack: allow more than 2 channels
  - mp4ff: rename plugin "mp4" to "mp4ff"
* encoders:
  - twolame: new encoder plugin based on libtwolame
  - flac: new encoder plugin based on libFLAC
  - wave: new encoder plugin for PCM WAV format
* output:
  - recorder: new output plugin for recording radio streams
  - alsa: don't recover on CANCEL
  - alsa: fill period buffer with silence before draining
  - openal: new output plugin
  - pulse: announce "media.role=music"
  - pulse: renamed context to "Music Player Daemon"
  - pulse: connect to server on MPD startup, implement pause
  - jack: require libjack 0.100
  - jack: don't disconnect during pause
  - jack: connect to server on MPD startup
  - jack: added options "client_name", "server_name"
  - jack: clear ring buffers before activating
  - jack: renamed option "ports" to "destination_ports"
  - jack: support more than two audio channels
  - httpd: bind port when output is enabled
  - httpd: added name/genre/website configuration
  - httpd: implement "pause"
  - httpd: bind_to_address support (including IPv6)
  - oss: 24 bit support via OSS4
  - win32: new output plugin for Windows Wave
  - shout, httpd: more responsive to control commands
  - wildcards allowed in audio_format configuration
  - consistently lock audio output objects
* player:
  - drain audio outputs at the end of the playlist
* mixers:
  - removed support for legacy mixer configuration
  - reimplemented software volume as mixer+filter plugin
  - per-device software/hardware mixer setting
* commands:
  - added new "status" line with more precise "elapsed time"
* update:
  - automatically update the database with Linux inotify
  - support .mpdignore files in the music directory
  - sort songs by album name first, then disc/track number
  - rescan after metadata_to_use change
* normalize: upgraded to AudioCompress 2.0
  - automatically convert to 16 bit samples
* replay gain:
  - reimplemented as a filter plugin
  - fall back to track gain if album gain is unavailable
  - optionally use hardware mixer to apply replay gain
  - added mode "auto"
  - parse replay gain from APE tags
* log unused/unknown block parameters
* removed the deprecated "error_file" option
* save state when stopped
* renamed option "--stdout" to "--stderr"
* removed options --create-db and --no-create-db
* state_file: save only if something has changed
* database: eliminated maximum line length
* log: redirect stdout/stderr to /dev/null if syslog is used
* set the close-on-exec flag on all file descriptors
* pcm_volume, pcm_mix: implemented 32 bit support
* support packed 24 bit samples
* CUE sheet support
* support for MixRamp tags
* obey $(sysconfdir) for default mpd.conf location
* build with large file support by default
* added test suite ("make check")
* require GLib 2.12
* added libwrap support
* make single mode 'sticky'


ver 0.15.17 (2011/??/??)
* encoder:
  - vorbis: reset the Ogg stream after flush
* decoders:
  - vorbis: fix tremor support


ver 0.15.16 (2011/03/13)
* output:
  - ao: initialize the ao_sample_format struct
  - jack: fix crash with mono playback
* encoders:
  - lame: explicitly configure the output sample rate
* update: log all file permission problems


ver 0.15.15 (2010/11/08)
* input:
  - rewind: fix assertion failure
* output:
  - shout: artist comes first in stream title


ver 0.15.14 (2010/11/06)
* player_thread: fix assertion failure due to wrong music pipe on seek
* output_thread: fix assertion failure due to race condition in OPEN
* input:
  - rewind: fix double free bug
* decoders:
  - mp4ff, ffmpeg: add extension ".m4b" (audio book)


ver 0.15.13 (2010/10/10)
* output_thread: fix race condition after CANCEL command
* output:
  - httpd: fix random data in stream title
  - httpd: MIME type audio/ogg for Ogg Vorbis
* input:
  - rewind: update MIME not only once
  - rewind: enable for MMS


ver 0.15.12 (2010/07/20)
* input:
  - curl: remove assertion after curl_multi_fdset()
* tags:
  - rva2: set "gain", not "peak"
* decoders:
  - wildmidi: support version 0.2.3


ver 0.15.11 (2010/06/14)
* tags:
  - ape: support album artist
* decoders:
  - mp4ff: support tags "album artist", "albumartist", "band"
  - mikmod: fix memory leak
  - vorbis: handle uri==NULL
  - ffmpeg: fix memory leak
  - ffmpeg: free AVFormatContext on error
  - ffmpeg: read more metadata
  - ffmpeg: fix libavformat 0.6 by using av_open_input_stream()
* playlist: emit IDLE_OPTIONS when resetting single mode
* listen: make get_remote_uid() work on BSD


ver 0.15.10 (2010/05/30)
* input:
  - mms: fix memory leak in error handler
  - mms: initialize the "eof" attribute
* decoders:
  - mad: properly calculate ID3 size without libid3tag


ver 0.15.9 (2010/03/21)
* decoders:
  - mad: fix crash when seeking at end of song
  - mpcdec: fix negative shift on fixed-point samples
  - mpcdec: fix replay gain formula with v8
* playlist: fix single+repeat in random mode
* player: postpone song tags during cross-fade


ver 0.15.8 (2010/01/17)
* input:
  - curl: allow rewinding with Icy-Metadata
* decoders:
  - ffmpeg, flac, vorbis: added more flac/vorbis MIME types
  - ffmpeg: enabled libavformat's file name extension detection
* dbUtils: return empty tag value only if no value was found
* decoder_thread: fix CUE track playback
* queue: don't repeat current song in consume mode


ver 0.15.7 (2009/12/27)
* archive:
  - close archive when stream is closed
  - iso, zip: fixed memory leak in destructor
* input:
  - file: don't fall back to parent directory
  - archive: fixed memory leak in error handler
* tags:
  - id3: fix ID3v1 charset conversion
* decoders:
  - eliminate jitter after seek failure
  - ffmpeg: don't try to force stereo
  - wavpack: allow fine-grained seeking
* mixer: explicitly close all mixers on shutdown
* mapper: fix memory leak when playlist_directory is not set
* mapper: apply filesystem_charset to playlists
* command: verify playlist name in the "rm" command
* database: return multiple tag values per song


ver 0.15.6 (2009/11/18)
* input:
  - lastfm: fixed variable name in GLib<2.16 code path
  - input/mms: require libmms 0.4
* archive:
  - zzip: require libzzip 0.13
* tags:
  - id3: allow 4 MB RIFF/AIFF tags
* decoders:
  - ffmpeg: convert metadata
  - ffmpeg: align the output buffer
  - oggflac: rewind stream after FLAC detection
  - flac: fixed CUE seeking range check
  - flac: fixed NULL pointer dereference in CUE code
* output_thread: check again if output is open on PAUSE
* update: delete ignored symlinks from database
* database: increased maximum line length to 32 kB
* sticker: added fallback for sqlite3_prepare_v2()


ver 0.15.5 (2009/10/18)
* input:
  - curl: don't abort if a packet has only metadata
  - curl: fixed endless loop during buffering
* tags:
  - riff, aiff: fixed "limited range" gcc warning
* decoders:
  - flac: fixed two memory leaks in the CUE tag loader
* decoder_thread: change the fallback decoder name to "mad"
* output_thread: check again if output is open on CANCEL
* update: fixed memory leak during container scan


ver 0.15.4 (2009/10/03)
* decoders:
  - vorbis: revert "faster tag scanning with ov_test_callback()"
  - faad: skip assertion failure on large ID3 tags
  - ffmpeg: use the "artist" tag if "author" is not present
* output:
  - osx: fix the OS X 10.6 build


ver 0.15.3 (2009/08/29)
* decoders:
  - vorbis: faster tag scanning with ov_test_callback()
* output:
  - fix stuttering due to uninitialized variable
* update: don't re-read unchanged container files


ver 0.15.2 (2009/08/15)
* tags:
  - ape: check the tag size (fixes integer underflow)
  - ape: added protection against large memory allocations
* decoders:
  - mad: skip ID3 frames when libid3tag is disabled
  - flac: parse all replaygain tags
  - flac: don't allocate cuesheet twice (memleak)
* output:
  - shout: fixed stuck pause bug
  - shout: minimize the unpause latency
* update: free empty path string (memleak)
* update: free temporary string in container scan (memleak)
* directory: free empty directories after removing them (memleak)


ver 0.15.1 (2009/07/15)
* decoders:
  - flac: fix assertion failure in tag_free() call
* output:
  - httpd: include sys/types.h (fixes Mac OS X)
* commands:
  - don't resume playback when stopping during pause
* database: fixed NULL pointer dereference after charset change
* log: fix double free() bug during shutdown


ver 0.15 (2009/06/23)
* input:
  - parse Icy-Metadata
  - added support for the MMS protocol
  - hide HTTP password in playlist
  - lastfm: new input plugin for last.fm radio (experimental and incomplete!)
  - curl: moved proxy settings to "input" block
* tags:
  - support the "album artist" tag
  - support MusicBrainz tags
  - parse RVA2 tags in mp3 files
  - parse ID3 tags in AIFF/RIFF/WAV files
  - ffmpeg: support new metadata API
  - ffmpeg: added support for the tags comment, genre, year
* decoders:
  - audiofile: streaming support added
  - audiofile: added 24 bit support
  - modplug: another MOD plugin, based on libmodplug
  - mikmod disabled by default, due to severe security issues in libmikmod
  - sidplay: new decoder plugin for C64 SID (using libsidplay2)
  - fluidsynth: new decoder plugin for MIDI files (using libfluidsynth,
    experimental due to shortcomings in libfluidsynth)
  - wildmidi: another decoder plugin for MIDI files (using libwildmidi)
  - flac: parse stream tags
  - mpcdec: support the new libmpcdec SV8 API
  - added configuration option to disable decoder plugins
  - flac: support embedded cuesheets
  - ffmpeg: updated list of supported formats
* audio outputs:
  - added option to disable audio outputs by default
  - wait 10 seconds before reopening after play failure
  - shout: enlarged buffer size to 32 kB
  - null: allow disabling synchronization
  - mvp: fall back to stereo
  - mvp: fall back to 16 bit audio samples
  - mvp: check for reopen errors
  - mvp: fixed default device detection
  - pipe: new audio output plugin which runs a command
  - alsa: better period_time default value for high sample rates
  - solaris: new audio output plugin for Solaris /dev/audio
  - httpd: new audio output plugin for web based streaming, similar to icecast
     but built in.
* commands:
  - "playlistinfo" and "move" supports a range now
  - added "sticker database", command "sticker", which allows clients
     to implement features like "song rating"
  - added "consume" command which removes a song after play
  - added "single" command, if activated, stops playback after current song or
     repeats the song if "repeat" is active.
* mixers:
  - rewritten mixer code to support multiple mixers
  - new pulseaudio mixer
  - alsa: new mixer_index option supports choosing between multiple
    identically-named controls on a device.
* Add audio archive extraction support:
  - bzip2
  - iso9660
  - zip
* the option "error_file" was removed, all messages are logged into
   "log_file"
* support logging to syslog
* fall back to XDG music directory if no music_directory is configured
* failure to read the state file is non-fatal
* --create-db starts the MPD daemon instead of exiting
* playlist_directory and music_directory are optional
* playlist: recalculate the queued song after random is toggled
* playlist: don't unpause on delete
* pause when all audio outputs fail to play
* daemon: ignore "user" setting if already running as that user
* listen: fix broken client IP addresses in log
* listen: bind failure on secondary address is non-fatal
* 24/32 bit audio support
* print available protocols in --version
* fill buffer after seeking
* choose the fallback resampler at runtime
* steps taken towards win32 compatibility
* require glib 2.6 or greater
* built-in documentation using doxygen and docbook


ver 0.14.2 (2009/02/13)
* configure.ac:
  - define HAVE_FFMPEG after all checks
* decoders:
  - ffmpeg: added support for the tags comment, genre, year
  - ffmpeg: don't warn of empty packet output
  - ffmpeg: check if the time stamp is valid
  - ffmpeg: fixed seek integer overflow
  - ffmpeg: enable WAV streaming
  - ffmpeg: added TTA support
  - wavpack: pass NULL if the .wvc file fails to open
  - mikmod: call MikMod_Exit() only in the finish() method
  - aac: fix stream metadata
* audio outputs:
  - jack: allocate ring buffers before connecting
  - jack: clear "shutdown" flag on reconnect
  - jack: reduced sleep time to 1ms
  - shout: fixed memory leak in the mp3 encoder
  - shout: switch to blocking mode
  - shout: use libshout's synchronization
  - shout: don't postpone metadata
  - shout: clear buffer before calling the encoder
* mapper: remove trailing slashes from music_directory
* player: set player error when output device fails
* update: recursively purge deleted directories
* update: free deleted subdirectories

ver 0.14.1 (2009/01/17)
* decoders:
  - mp4: support the writer/composer tag
  - id3: strip leading and trailing whitespace from ID3 tags
  - oggvorbis: fix tremor support
  - oggvorbis: disable seeking on remote files
* audio outputs:
  - jack: allocate default port names (fixes a crash)
* update:
  - refresh stats after update
  - save the database even if it is empty
* input_curl:
  - use select() to eliminate busy loop during connect
  - honour http_proxy_* config directives
  - fix assertion failure on "connection refused"
  - fix assertion failure with empty HTTP responses
* corrected the sample calculation in the fallback resampler
* log: automatically append newline
* fix setenv() conflict on Solaris
* configure.ac: check for pkg-config before using it
* fix minor memory leak in decoder_tag()
* fix cross-fading bug: it used to play some chunks of the new song twice
* playlist
  - fix assertion failure during playlist load
  - implement Fisher-Yates shuffle properly
  - safely search the playlist for deleted song
* use custom PRNG for volume dithering (speedup)
* detect libid3tag without pkg-config

ver 0.14 (2008/12/25)
* audio outputs:
  - wait 10 seconds before reopening a failed device
  - fifo: new plugin
  - null: new plugin
  - shout: block while trying to connect instead of failing
  - shout: new timeout parameter
  - shout: support mp3 encoding and the shoutcast protocol
  - shout: send silence during pause, so clients don't get disconnected
* decoders:
  - ffmpeg: new plugin
  - wavpack: new plugin
  - aac: stream support added
  - mod: disabled by default due to critical bugs in all libmikmod versions
* commands:
  - "addid" takes optional second argument to specify position
  - "idle" notifies the client when a notable change occurs
* Zeroconf support using Bonjour
* New zeroconf_enabled option so that Zeroconf support can be disabled
* Stop the player/decode processes when not playing to allow the CPU to sleep
* Fix a bug where closing an ALSA dmix device could cause MPD to hang
* Support for reading ReplayGain from LAME tags on MP3s
* MPD is now threaded, which greatly improves performance and stability
* memory usage reduced by merging duplicate tags in the database
* support connecting via unix domain socket
* allow authenticated local users to add any local file to the playlist
* 24 bit audio support
* optimized PCM conversions and dithering
* much code has been replaced by using GLib
* the HTTP client has been replaced with libcurl
* symbolic links in the music directory can be disabled; the default
  is to ignore symlinks pointing outside the music directory

ver 0.13.0 (2007/5/28)
* New JACK audio output
* Support for "file" as an alternative to "filename" in search, find, and list
* FLAC 1.1.3 API support
* New playlistadd command for adding to stored playlists
* New playlistclear command for clearing stored playlists
* Fix a bug where "find any" and "list <type> any" wouldn't return any results
* Make "list any" return an error instead of no results and an OK
* New gapless_mp3_playback option to disable gapless MP3 playback
* Support for seeking HTTP streams
* Zeroconf support using Avahi
* libsamplerate support for high quality audio resampling
* ID3v2 "Original Artist/Performer" tag support
* New playlistsearch command for searching the playlist (similar to "search")
* New playlistfind command for finding songs in the playlist (similar to "find")
* libmikmod 3.2.0 beta support
* New tagtypes command for retrieving a list of available tag types
* Fix a bug where no ACK was returned if loading a playlist failed
* Fix a bug where db_update in stats would be 0 after initial database creation
* New count command for getting stats on found songs (similar to "find")
* New playlistmove command for moving songs in stored playlists
* New playlistdelete command for deleting songs from stored playlists
* New rename command for renaming stored playlists
* Increased default buffer_before_play from 0% to 10% to prevent skipping
* Lots of bug fixes, cleaned up code, and performance improvements

ver 0.12.2 (2007/3/20)
* Fix a bug where clients could cause MPD to segfault

ver 0.12.1 (2006/10/10)
* Fix segfault when scanning an MP3 that has a Xing tag with 0 frames
* Fix segfault when there's no audio output specified and one can't be detected
* Fix handling of escaping in quotes
* Allow a quality of -1 to be specified for shout outputs
* A few minor cleanups

ver 0.12.0 (2006/9/22)
* New audio output code which supports:
  * A plugin-like architecture
  * Non-libao ("native") outputs:
    * ALSA
    * OSS
    * OS X
    * Media MVP
    * PulseAudio
    * Shout (Icecast or Shoutcast)
  * Playing through multiple outputs at once
  * Enabling/disabling outputs while MPD is running
  * Saving output state (enabled/disabled) to the state_file
* OggFLAC support
* Musepack support
* Gapless MP3 playback
* MP3 ReplayGain support (using ID3v2 tags only)
* Support for MP2 files if MP3 support is enabled
* Composer, Performer, Comment, and Disc metadata support
* New outputs command for listing available audio outputs
* New enableoutput and disableoutput commands for enabling/disabling outputs
* New plchangesposid command for a stripped down version of plchanges
* New addid command for adding to the playlist and returning a song ID
* New commands and notcommands commands for checking available commands
* Can now specify any supported metadata type or "any" in search, find, and list
* New volume_normalization parameter for enabling Audio Compress normalization
* New metadata_to_use parameter for choosing supported metadata types
* New pid_file parameter for saving the MPD process ID to the specified file
* The db_file parameter is now required
* The port parameter is now optional (defaults to 6600)
* Can specify bind_to_address multiple times
* New --kill argument for killing MPD if pid_file is specified
* Removed --update-db argument (use the update function in your client instead)
* New mpdconf.example
* New mpd.conf man page 
* Removed bundled libmad and libid3tag
* Lots of bug fixes, cleaned up code, and performance improvements

ver 0.11.5 (2004/11/1)
1) New id3v1_encoding config option to configure the id3v1 tag encoding (patch
from dottedmag)
2) Strip '\r' from m3u playlists (thank you windows)
3) Use random() instead of rand() for playlist randomizing
4) Fix a bug trying skipping some commented lines in m3u playlist files
5) Fix a bug when fetching metadata from streams that may cause certain
weirdnesses
6) Fix a bug where replaygain preamp was used on files w/o replaygain tags
7) Fix a busy loop when trying to prebuffer a nonexistant or missing stream
8) Fix a bug in forgetting to remove leading ' ' in content-type for http
streams
9) Check for ice-name in http headers
10) Be sure the strip all '\n' chars in tags
11) Set $HOME env variable when setuid'ing, this should fix the /root/.mcop
errors triggered by arts/libao

ver 0.11.4 (2004/7/26)
1) Fixed a segfault when decoding mp3's with corrupt id3v2 tags
2) Fixed a memory leak when encountering id3v2 tags in mp3 decoder

ver 0.11.3 (2004/7/21)
1) Add support for http authentication for streams
2) Added replaygain pre-amp support
3) Better error handling for fread() in inputStream_file
4) Fixed a bug so that when a freeAllInterfaces is called, it sets
max_interface_connections to 0.  This prevents potential segfaults and other
nastiness for forked processes, like the player and update-er (do to
interfacePrintWithFD()).
5) Allow blockingWrite() to handle errors more gracefully (for example, if the
disc is full, and thus the write() fails or can't be completed, we just skip
this write() and continue, instead of getting stuck in an infinite loop until
the write() becomes successful)
6) Updated mpdconf.example from sbh/avuton
7) If "user" is specified, then convert ~ in paths to the user's home path
specified by "user" config paramter (not the actual current user running mpd).

ver 0.11.2 (2004/7/5) 
1) Work around in computing total time for mp3's whose first valid mpeg frame is
not layer III
2) Fix mp3 and mp4 decoders when seeking past the end of the file
3) Fix replaygain for flac and vorbis
4) Fix memory leaks in flac decoder (from normalperson)
5) Fix Several other bugs in playlist.c and directory.c (from normalperson)

ver 0.11.1 (2004/6/24)
1) Fix a bug that caused "popping" at the beginning of mp3's
2) Fix playlistid command
3) Fix move commands so they don't mess up the song id's
4) Added support for HTTP Proxy
5) Detect and skip recursive links in the music directory
6) Fix addPathToDB() so updating on a specific path doesn't exist correctly adds
the parent directories to the DB

ver 0.11.0 (2004/6/18)
1) Support for playing mp3 and Ogg Vorbis streams
2) Non-blocking Update
3) Replaygain support for Ogg Vorbis and FLAC (by Eric Moore aka AliasMrJones)
4) audio_output_format option that allows for all audio output to be converted
to a format compatible with any sound card
5) Own routines for to always support UTF-8 <-> ISO-8859-1 conversion
6) Added "Id" and "Pos" metadata for songs in playlist
7) Added commands: plchanges, currentsong, playid, seekid, playlistid, moveid,
swapid, deleteid
8) UTF-8 validation of all tags
9) Update specific files/directories (for fast, incremental updating)
10) Added ACK error codes
11) Mod file support
12) Added command_list_ok_begin
13) Play after stop resumes from last position in the playlist
14) Play while pause resumes playback
15) Better signal handling by mackstann
16) Cleanup decoder interface (now called InputPlugins)
17) --create-db no long starts the daemon
18) --no-daemon outputs to log files
19) --stdout sends output to stdout/stderr
20) Default port is now 6600
21) Lots of other cleanups and Bugfixes

ver 0.10.4 (2004/5/26)
1) Fix configure problems on OpenBSD with langinfo and iconv
2) Fix an infinte loop when writing to an interface and it has expired
3) Fix a segfault in decoding flac's
4) Ingore CRC stuff in mp3's since some encoders did not compute the CRC
correctly
5) Fix a segfault in processing faulty mp4 metadata

ver 0.10.3 (2004/4/2)
1) Fix a segfault when a blanck line is sent from a client
2) Fix for loading playlists on platforms where char is unsigned
3) When pausing, release audio device after we say pause is successful (this
makes pause appear to not lag)
4) When returning errors for unknown types by player, be sure to copy the
filename
5) add --disable-alsa for disabling alsa mixer support
6) Use select() for a portable usleep()
7) For alsa mixer, default to "Master' element, not first element

ver 0.10.2 (2004/3/25)
1) Add suport for AAC
2) Substitute '\n' with ' ' in tag info
3) Remove empty directories from db
4) Resume from current position in song when using state file
5) Pause now closes the music device, and reopens it on resuming
6) Fix unnecessary big endian byte swapping
7) If locale is "C" or "POSIX", then use ISO-8859-1 as the fs charset
8) Fix a bug where alsa mixer wasn't detecting volume changes
9) For alsa and software mixer, show volume to be the same as it was set (even
if its not the exact volume)
10) Report bitrate for wave files
11) Compute song length of CBR mp3's more accurately

ver 0.10.1 (2004/3/7)
1) Check to see if we need to add "-lm" when linking mpd
2) Fix issues with skipping bad frames in an mp3 (this way we get the correct
samplerate and such)
3) Fix crossfading bug with ogg's
4) Updated libmad and libid3tag included w/ source to 0.15.1b

ver 0.10.0 (2004/3/3)
1) Use UTF-8 for all client communications
2) Crossfading support
3) Password Authentication (all in plaintext)
4) Software mixer
5) Buffer Size is configurable
6) Reduced Memory consumption (use directory tree for search and find)
7) Bitrate support for Flac
8) setvol command (deprecates volume command)
9) add command takes directories
10) Path's in config file now work with ~
11) Add samplerate,bits, and channels to status
12) Reenable playTime in stats display
13) Fix a segfault when doing: add ""
14) Fix a segfault with flac vorbis comments simply being "="
15) Fix a segfault/bug in queueNextSong with repeat+random
16) Fix a bug, where one process may segfault, and cause more processes to spawn
w/o killing ones that lost their parent.
17) Fix a bug when the OSS device was unable to fetch the current volume,
it would close the device (when it maybe previously closed by the exact same
code)
18) command.c cleanup by mackstann
19) directory.c and command.c cleanup by tw-nym

ver 0.9.4 (2004/1/21)
1) Fix a bug where updated tag info wasn't being detected
2) Set the default audio write size to 1024 bytes (should decrease cpu load a
bit on some machines).
3) Make audio write size configurable via "audio_write_size" config option
4) Tweak output buffer size for connections by detecting the kernel output
buffer size.

ver 0.9.3 (2003/10/31)
1) Store total time/length of songs in db and display in *info commands
2) Display instantaneous bitrate in status command
3) Add Wave Support using libaudiofile (Patch from normalperson)
4) Command code cleanup (Patch from tw-nym)
5) Optimize listing of playlists (10-100x faster)
6) Optimize interface output (write in 4kB chunks instead of on every '\n')
7) Fix bug that prevented rm command from working
8) Fix bug where deleting current song skips the next song
9) Use iconv to convert vorbis comments from UTF-8 to Latin1

ver 0.9.2 (2003/10/6)
1) Fix FreeBSD Compilation Problems
2) Fix bug in move command
3) Add mixer_control options to configure which mixer control/device mpd
controls
4) Randomize on play -1
5) Fix a bug in toggling repeat off and at the end of the playlist

ver 0.9.1 (2003/9/30)
1) Fix a statement in the middle of declarations in listen.c, causes error for
gcc 2.7

ver 0.9.0 (2003/9/30)
1) Random play mode
2) Alsa Mixer Support
3) Save and Restore "state"
4) Default config file locations (.mpdconf and /etc/mpd.conf)
5) Make db file locations configurable
6) Move songs around in the playlist
7) Gapless playback
8) Use Xing tags for mp3's
9) Remove stop_on_error
10) Seeking support
11) Playlists can be loaded and deleted from subdirectories
12) Complete rewrite of player layer (fork()'s only once, opens and closes
audio device as needed).
13) Eliminate use and dependence of SIGIO
14) IPv6 support
15) Solaris compilations fixes
16) Support for different log levels
17) Timestamps for log entries
18) "user" config parameter for setuid (patch from Nagilum)
19) Other misc features and bug fixes

ver 0.8.7 (2003/9/3)
1) Fix a memory leak.  When closing a interface, was called close() on the fd
instead of calling fclose() on the fp that was opened with fdopen().

ver 0.8.6 (2003/8/25)
1) Fix a memory leak when a buffered existed, and a connection was unexpectedly
closed, and i wasn't free'ing the buffer apropriatly.

ver 0.8.5 (2003/8/17)
1) Fix a bug where an extra end of line is returned when attempting to play a
non existing file.  This causes parsing errors for clients.

ver 0.8.4 (2003/8/13)
1) Fix a bug where garbage is returned with errors in "list" command

ver 0.8.3 (2003/8/12) 
1) Fix a compilation error on older linux systems
2) Fix a bug in searching by title
3) Add "list" command
4) Add config options for specifying libao driver/plugin and options
5) Add config option to specify which address to bind to
6) Add support for loading and saving absolute pathnames in saved playlists
7) Playlist no longer creates duplicate entries for song data (more me
efficient)
8) Songs deleted from the db are now removed for the playlist as well

ver 0.8.2 (2003/7/22)
1) Increased the connection que for listen() from 0 to 5
2) Cleanup configure makefiles so that mpd uses MPD_LIBS and MPD_CFLAGS
rather than LIBS and CFLAGS
3) Put a cap on the number of commands per command list
4) Put a cap on the maximum number of buffered output lines
5) Get rid of TIME_WAIT/EADDRINUSE socket problem
6) Use asynchronious IO (i.e. trigger SIGIO instead so we can sleep in
select() calls longer)

ver 0.8.1 (2003/7/11)
1) FreeBSD fixes
2) Fix for rare segfault when updating
3) Fix bug where client was being hungup on when done playing current song
4) Fix bug when playing flac's where it incorrectly reports an error
5) Make stop playlist on error configurable
6) Configure checks for installed libmad and libid3tag and uses those if found
7) Use buffer->finished in *_decode's instead of depending on catching signals

ver 0.8.0 (2003/7/6)
1) Flac support
2) Make playlist max length configurable
3) New backward compatible status (backward compatible for 0.8.0 on)
4) listall command now can take a directory as an argument
5) Buffer rewritten to use shared memory instead of sockets
6) Playlist adding done using db
7) Add sort to list, and use binary search for finding
8) New "stats" command
9) Command list (for faster adding of large batches of files)
10) Add buffered chunks before play
11) Useful error reporting to clients (part of status command)
12) Use libid3tag for reading id3 tags (more stable)
13) Non-blocking output to clients
14) Fix bug when removing items from directory
15) Fix bug when playing mono mp3's
16) Fix bug when attempting to delete files when using samba
17) Lots of other bug fixes I can't remember

ver 0.7.0 (2003/6/20)
1) use mad instead of mpg123 for mp3 decoding
2) volume support
3) repeate playlist support
4) use autoconf/automake (i.e. "configure")
5) configurable max connections

ver 0.6.2 (2003/6/11)
1) Buffer support for ogg
2) new config file options: "connection_timeout" and "mpg123_ignore_junk"
3) new commands: "next", "previous", and "listall"
Thanks to Niklas Hofer for "next" and "previous" patches!
4) Search by filename
5) bug fix for pause when playing mp3's

ver 0.6.1 (2003/5/29)
1) Add conf file support
2) Fix a bug when doing mp3stop (do wait3(NULL,WNOHANG|WUNTRACED,NULL))
3) Fix a bug when fork'ing, fflush file buffers before forking so the
child doesn't print the same stuff in the buffer.

ver 0.6.0 (2003/5/25)
1) Add ogg vorbis support
2) Fix two bugs relating to tables, one for search by title, and one where we
freed the tables before directories, causing a segfault
3) The info command has been removed.

ver 0.5.0-0.5.2
Initial release(s).  Support for MP3 via mpg123<|MERGE_RESOLUTION|>--- conflicted
+++ resolved
@@ -1,4 +1,3 @@
-<<<<<<< HEAD
 ver 0.21 (not yet released)
 * protocol
   - "tagtypes" can be used to hide tags
@@ -31,12 +30,11 @@
 * encoder
   - opus: support for sending metadata using ogg stream chaining
 * require GCC 5.0
-=======
+
 ver 0.20.21 (not yet released)
 * database
   - proxy: add "password" setting
   - proxy: support tags "ArtistSort", "AlbumArtistSort", "AlbumSort"
->>>>>>> 8dcb1f80
 
 ver 0.20.20 (2018/05/22)
 * protocol
