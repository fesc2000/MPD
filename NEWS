<<<<<<< HEAD
ver 0.21 (not yet released)
* protocol
  - "tagtypes" can be used to hide tags
  - "find" and "search" can sort
  - "outputs" prints the plugin name
  - "outputset" sets runtime attributes
  - close connection when client sends HTTP request
* tags
  - new tags "OriginalDate", "MUSICBRAINZ_WORKID"
* decoder
  - gme: try loading m3u sidecar files
  - pcm: support audio/L24 (RFC 3190)
* resampler
  - soxr: flush resampler at end of song
* output
  - alsa: non-blocking mode
  - alsa: change "dop" and "allowed_formats" settings at runtime
  - ao: fix crash bug due to partial frames
  - shout: support the Shine encoder plugin
  - sndio: remove support for the broken RoarAudio sndio emulation
* mixer
  - sndio: new mixer plugin
* require GCC 5.0

ver 0.20.15 (not yet released)
=======
ver 0.20.15 (2018/01/05)
* queue: fix crash after seek failure
>>>>>>> 43a62aef
* resampler
  - soxr: clear internal state after manual song change
* state file
  - make mount point restore errors non-fatal
  - fix crash when restoring mounts with incompatible database plugin
* Android
  - build without Ant
  - fix for SIGSYS crash

ver 0.20.14 (2018/01/01)
* database
  - simple: fix file corruption in the presence of mount points
* archive
  - bz2: fix deadlock
  - reduce lock contention, fixing lots of xrun problems
* fix Solaris build failure

ver 0.20.13 (2017/12/18)
* output
  - osx: set up ring buffer to hold at least 100ms
* mixer
  - alsa: fix rounding errors
* database
  - simple: don't purge mount points on update/rescan
  - simple: fix "mount" bug caused by bad compiler optimization
  - simple: fix "lsinfo" into mount points
  - upnp: work around libupnp 1.6.24 API breakage
* queue: fix spuriously misplaced prioritized songs
* save and restore mountpoints within the state file
* include Windows cross-build script in source tarball
* fix Windows build failures

ver 0.20.12 (2017/11/25)
* database
  - upnp: adapt to libupnp 1.8 API changes
* input
  - cdio_paranoia, ffmpeg, file, smbclient: reduce lock contention,
    fixing lots of xrun problems
  - curl: fix seeking
* decoder
  - ffmpeg: fix GCC 8 warning
  - vorbis: fix Tremor support
* player
  - log message when decoder is too slow
* encoder
  - vorbis: default to quality 3
* output
  - fix hanging playback with soxr resampler
  - httpd: flush encoder after tag; fixes corrupt Vorbis stream

ver 0.20.11 (2017/10/18)
* storage
  - curl: support Content-Type application/xml
* decoder
  - ffmpeg: more reliable song duration
  - gme: fix track numbering
* improve random song order when switching songs manually
* fix case insensitive search without libicu
* fix Unicode file names in playlists on Windows
* fix endless loop when accessing malformed file names in ZIP files

ver 0.20.10 (2017/08/24)
* decoder
  - ffmpeg: support MusicBrainz ID3v2 tags
* tags
  - aiff: fix FORM chunk size endianess (is big-endian)
* mixer
  - osx: add a mixer for OSX.
* fix crash when resuming playback before decoder is ready
* fix crash on Windows

ver 0.20.9 (2017/06/04)
* decoder
  - ffmpeg: support *.adx
* fix byte order detection on FreeBSD/aarch64
* fix more random crashes when compiled with clang

ver 0.20.8 (2017/05/19)
* output
  - osx: fix build failure due to missing "noexcept"
* playlist
  - m3u: support MIME type `audio/mpegurl`
* fix build failure with GCC 4.x

ver 0.20.7 (2017/05/15)
* database
  - simple: fix false positive directory loop detection with NFS
* enforce a reasonable minimum audio_buffer_size setting
* cap buffer_before_play at 80% to prevent deadlock
* fix random crashes when compiled with clang

ver 0.20.6 (2017/03/10)
* input
  - curl: fix headers after HTTP redirect to Shoutcast server
* decoder
  - ffmpeg: re-enable as fallback
  - mpcdec: fix crash (division by zero) after seeking
  - sidplay: make compatible with libsidplayfp < 1.8
* fix stream tags after automatic song change
* workaround for GCC 4.9.4 / libstdc++ bug (build failure)

ver 0.20.5 (2017/02/20)
* tags
  - id3: fix memory leak on corrupt ID3 tags
* decoder
  - sidplay: don't require libsidutils when building with libsidplayfp
* output
  - httpd: fix two buffer overflows in IcyMetaData length calculation
* mixer
  - alsa: fix crash bug

ver 0.20.4 (2017/02/01)
* input
  - nfs: fix freeze after reconnect
* output
  - sndio: work around a libroar C++ incompatibility
* workaround for GCC 4.9 "constexpr" bug
* fix FreeBSD build failure

ver 0.20.3 (2017/01/25)
* protocol
  - "playlistadd" creates new playlist if it does not exist, as documented
* database
  - proxy: fix error "terminate called after throwing ..."
  - proxy: make connect errors during startup non-fatal
* neighbor
  - upnp: fix premature expiry
* replay gain: don't reset ReplayGain levels when unpausing playback
* silence surround channels when converting from stereo
* use shortcuts such as "dsd64" in log messages

ver 0.20.2 (2017/01/15)
* input
  - alsa: fix crash bug
  - alsa: fix buffer overruns
* decoder
  - flac: add options "probesize" and "analyzeduration"
* resampler
  - libsamplerate: reset state after seeking
* output
  - fix static noise after changing to a different audio format
  - alsa: fix the DSD_U32 sample rate
  - alsa: fix the DSD_U32 byte order
  - alsa: support DSD_U16
  - recorder: fix error "Failed to create : No such file or directory"
* playlist
  - cue: fix skipping songs

ver 0.20.1 (2017/01/09)
* input
  - curl: fix crash bug
  - curl: fix freeze bug
* decoder
  - wavpack: fix crash bug
* storage
  - curl: new storage plugin for WebDAV (work in progress)
* mixer
  - alsa: normalize displayed volume according to human perception
* fix crash with volume_normalization enabled

ver 0.20 (2017/01/04)
* protocol
  - "commands" returns playlist commands only if playlist_directory configured
  - "search"/"find" have a "window" parameter
  - report song duration with milliseconds precision
  - "sticker find" can match sticker values
  - drop the "file:///" prefix for absolute file paths
  - add range parameter to command "plchanges" and "plchangesposid"
  - send verbose error message to client
* input
  - curl: fix memory leak
* tags
  - ape, ogg: drop support for non-standard tag "album artist"
    affected filetypes: vorbis, flac, opus & all files with ape2 tags
    (most importantly some mp3s)
  - id3: remove the "id3v1_encoding" setting; by definition, all ID3v1 tags
    are ISO-Latin-1
  - ape: support APE replay gain on remote files
  - read ID3 tags from NFS/SMB
* decoder
  - improved error logging
  - report I/O errors to clients
  - ffmpeg: support ReplayGain and MixRamp
  - ffmpeg: support stream tags
  - gme: add option "accuracy"
  - gme: provide the TRACK tag
  - gme: faster scanning
  - mad: reduce memory usage while scanning tags
  - mpcdec: read the bit rate
  - pcm: support audio/L16 (RFC 2586) and audio/x-mpd-float
  - sidplay: faster scanning
  - wavpack: large file support
  - wavpack: support DSD (WavPack 5)
  - wavpack: archive support
* playlist
  - cue: don't skip pregap
  - embcue: fix last track
  - flac: new plugin which reads the "CUESHEET" metadata block
* output
  - alsa: fix multi-channel order
  - alsa: remove option "use_mmap"
  - alsa: support DSD_U32
  - alsa: disable DoP if it fails
  - jack: reduce CPU usage
  - pulse: set channel map to WAVE-EX
  - recorder: record tags
  - recorder: allow dynamic file names
  - sndio: new output plugin
* mixer
  - null: new plugin
* resampler
  - new block "resampler" in configuration file
    replacing the old "samplerate_converter" setting
  - soxr: allow multi-threaded resampling
* player
  - reset song priority on playback
  - reduce xruns
* write database and state file atomically
* always write UTF-8 to the log file.
* remove dependency on GLib
* support libsystemd (instead of the older libsystemd-daemon)
* database
  - proxy: add TCP keepalive option
* update
  - apply .mpdignore matches to subdirectories
* switch the code base to C++14
  - GCC 4.9 or clang 3.4 (or newer) recommended

ver 0.19.21 (2016/12/13)
* decoder
  - ffmpeg: fix crash bug
* fix unit test failure after recent "setprio" change
* systemd: add user unit

ver 0.19.20 (2016/12/09)
* protocol
  - "setprio" re-enqueues old song if priority has been raised
* decoder
  - ffmpeg: ignore empty packets
  - pcm: fix corruption bug with partial frames (after short read)
  - sidplay: fix playback speed with libsidplayfp
* output
  - winmm: fix 8 bit playback
* fix gcc 7.0 -Wimplicit-fallthrough
* systemd: paranoid security settings

ver 0.19.19 (2016/08/23)
* decoder
  - ffmpeg: bug fix for FFmpeg 3.1 support
  - wildmidi: support libWildMidi 0.4
* output
  - pulse: support 32 bit, 24 bit and floating point playback
* support non-x86 NetBSD
* fix clang 3.9 warnings

ver 0.19.18 (2016/08/05)
* decoder
  - ffmpeg: fix crash with older FFmpeg versions (< 3.0)
  - ffmpeg: log detailed error message
  - ffmpeg: support FFmpeg 3.1
  - sidplay: detect libsidplay2 with pkg-config
  - sidplay: log detailed error message
  - sidplay: read the "date" tag
  - sidplay: allow building with libsidplayfp instead of libsidplay2
* output
  - shout: recognize setting "encoder" instead of "encoding"
* fix memory leak after stream failure
* fix build failure with Boost 1.61
* require gcc 4.7 or newer

ver 0.19.17 (2016/07/09)
* decoder
  - flac: fix assertion failure while seeking
  - flac: fix stream duration indicator
  - fix seek problems in several plugins
* fix spurious seek error "Failed to allocate silence buffer"
* replay gain: fix "replay_gain_handler mixer" setting
* DSD: use 0x69 as silence pattern
* fix use-after-free bug on "close" and "kill"

ver 0.19.16 (2016/06/13)
* faster seeking
* fix system include path order
* add missing DocBook file to tarball

ver 0.19.15 (2016/04/30)
* decoder
  - ffmpeg: support FFmpeg 3.0
  - ffmpeg: use as fallback instead of "mad" if no plugin matches
  - opus: support bigger OpusTags packets
* fix more build failures on non-glibc builds due to constexpr Mutex
* fix build failure due to missing include
* fix unit test on Alpha

ver 0.19.14 (2016/03/18)
* decoder
  - dsdiff: fix off-by-one buffer overflow
  - opus: limit tag size to 64 kB
* archive
  - iso9660: fix buffer overflow
* fix quadratic runtime bug in the tag pool
* fix build failures on non-glibc builds due to constexpr Mutex

ver 0.19.13 (2016/02/23)
* tags
  - aiff, riff: fix ID3 chunk padding
* decoder
  - ffmpeg: support the TAK codec
* fix disappearing duration of remote songs during playback
* initialize supplementary groups with glibc 2.19+

ver 0.19.12 (2015/12/15)
* fix assertion failure on malformed UTF-8 tag
* fix build failure on non-Linux systems
* fix LimitRTTIME in systemd unit file

ver 0.19.11 (2015/10/27)
* tags
  - ape: fix buffer overflow
* decoder
  - ffmpeg: fix crash due to wrong avio_alloc_context() call
  - gme: don't loop forever, fall back to GME's default play length
* encoder
  - flac: fix crash with 32 bit playback
* mixer
  - fix mixer lag after enabling/disabling output

ver 0.19.10 (2015/06/21)
* input
  - curl: fix deadlock on small responses
  - smbclient: fix DFF playback
* decoder
  - ffmpeg: improve seeking accuracy
  - fix stuck stream tags
* encoder
  - opus: fix bogus granulepos
* output
  - fix failure to open device right after booting
* neighbor
  - nfs: fix deadlock when connecting
* fix "single" mode breakage due to queue edits

ver 0.19.9 (2015/02/06)
* decoder
  - dsdiff, dsf: raise ID3 tag limit to 1 MB
* playlist: fix loading duplicate tag types from state file
* despotify: remove defunct plugin
* fix clock integer overflow on OS X
* fix gcc 5.0 warnings
* fix build failure with uClibc
* fix build failure on non-POSIX operating systems
* fix dependency issue on parallel Android build
* fix database/state file saving on Windows

ver 0.19.8 (2015/01/14)
* input
  - curl: fix bug after rewinding from end-of-file
  - mms: reduce delay at the beginning of playback
* decoder
  - dsdiff, dsf: allow ID3 tags larger than 4 kB
  - ffmpeg: support interleaved floating point
* fix clang 3.6 warnings
* fix build failure on NetBSD

ver 0.19.7 (2014/12/17)
* input
  - nfs: fix crash while canceling a failing file open operation
  - nfs: fix memory leak on connection failure
  - nfs: fix reconnect after mount failure
  - nfs: implement mount timeout (60 seconds)
* storage
  - nfs: implement I/O timeout (60 seconds)
* playlist
  - embcue: fix filename suffix detection
  - don't skip non-existent songs in "listplaylist"
* decoder
  - ffmpeg: fix time stamp underflow
* fix memory allocator bug on Windows

ver 0.19.6 (2014/12/08)
* decoder
  - ffmpeg: support FFmpeg 2.5
* fix build failure with musl
* android
  - update libFLAC to 1.3.1
  - update FFmpeg to 2.5

ver 0.19.5 (2014/11/26)
* input
  - nfs: fix crash on connection failure
* archive
  - zzip: fix crash after seeking
* decoder
  - dsdiff, dsf, opus: fix deadlock while seeking
  - mp4v2: remove because of incompatible license

ver 0.19.4 (2014/11/18)
* protocol
  - workaround for buggy clients that send "add /"
* decoder
  - ffmpeg: support opus
  - opus: add MIME types audio/ogg and application/ogg
* fix crash on failed filename charset conversion
* fix local socket detection from uid=0 (root)

ver 0.19.3 (2014/11/11)
* protocol
  - fix "(null)" result string to "list" when AlbumArtist is disabled
* database
  - upnp: fix breakage due to malformed URIs
* input
  - curl: another fix for redirected streams
* decoder
  - audiofile: fix crash while playing streams
  - audiofile: fix bit rate calculation
  - ffmpeg: support opus
  - opus: fix bogus duration on streams
  - opus: support chained streams
  - opus: improved error logging
* fix distorted audio with soxr resampler
* fix build failure on Mac OS X with non-Apple compilers

ver 0.19.2 (2014/11/02)
* input
  - curl: fix redirected streams
* playlist
  - don't allow empty playlist name
  - m3u: don't ignore unterminated last line
  - m3u: recognize the file suffix ".m3u8"
* decoder
  - ignore URI query string for plugin detection
  - faad: remove workaround for ancient libfaad2 ABI bug
  - ffmpeg: recognize MIME type audio/aacp
  - mad: fix negative replay gain values
* output
  - fix memory leak after filter initialization error
  - fall back to PCM if given DSD sample rate is not supported
* fix assertion failure on unsupported PCM conversion
* auto-disable plugins that require GLib when --disable-glib is used

ver 0.19.1 (2014/10/19)
* input
  - mms: fix deadlock bug
* playlist
  - extm3u: fix Extended M3U detection
  - m3u, extm3u, cue: fix truncated lines
* fix build failure on Mac OS X
* add missing file systemd/mpd.socket to tarball

ver 0.19 (2014/10/10)
* protocol
  - new commands "addtagid", "cleartagid", "listfiles", "listmounts",
    "listneighbors", "mount", "rangeid", "unmount"
  - "lsinfo" and "readcomments" allowed for remote files
  - "listneighbors" lists file servers on the local network
  - "playlistadd" supports file:///
  - "idle" with unrecognized event name fails
  - "list" on album artist falls back to the artist tag
  - "list" and "count" allow grouping
  - new "search"/"find" filter "modified-since"
  - "seek*" allows fractional position
  - close connection after syntax error
* database
  - proxy: forward "idle" events
  - proxy: forward the "update" command
  - proxy: copy "Last-Modified" from remote directories
  - simple: compress the database file using gzip
  - upnp: new plugin
  - cancel the update on shutdown
* storage
  - music_directory can point to a remote file server
  - nfs: new plugin
  - smbclient: new plugin
* playlist
  - cue: fix bogus duration of the last track
  - cue: restore CUE tracks from state file
  - soundcloud: use https instead of http
  - soundcloud: add default API key
* archive
  - read tags from songs in an archive
* input
  - alsa: new input plugin
  - curl: options "verify_peer" and "verify_host"
  - ffmpeg: update offset after seeking
  - ffmpeg: improved error messages
  - mms: non-blocking I/O
  - nfs: new input plugin
  - smbclient: new input plugin
* filter
  - volume: improved software volume dithering
* decoder:
  - vorbis, flac, opus: honor DESCRIPTION= tag in Xiph-based files as a comment to the song
  - audiofile: support scanning remote files
  - audiofile: log libaudiofile errors
  - dsdiff, dsf: report bit rate
  - dsdiff, dsf: implement seeking
  - dsf: support DSD512
  - dsf: support multi-channel files
  - dsf: fix big-endian bugs
  - dsf: fix noise at end of malformed file
  - mpg123: support ID3v2, ReplayGain and MixRamp
  - sndfile: support scanning remote files
  - sndfile: support tags "comment", "album", "track", "genre"
  - sndfile: native floating point playback
  - sndfile: optimized 16 bit playback
  - mp4v2: support playback of MP4 files.
* encoder:
  - shine: new encoder plugin
* output
  - alsa: support native DSD playback
  - alsa: rename "DSD over USB" to "DoP"
  - osx: fix hang after (un)plugging headphones
* threads:
  - the update thread runs at "idle" priority
  - the output thread runs at "real-time" priority
  - increase kernel timer slack on Linux
  - name each thread (for debugging)
* configuration
  - allow playlist directory without music directory
  - use XDG to auto-detect "music_directory" and "db_file"
* add tags "AlbumSort", "MUSICBRAINZ_RELEASETRACKID"
* disable global Latin-1 fallback for tag values
* new resampler option using libsoxr
* ARM NEON optimizations
* install systemd unit for socket activation
* Android port

ver 0.18.23 (2015/02/06)
* despotify: remove defunct plugin
* fix clock integer overflow on OS X
* fix gcc 5.0 warnings

ver 0.18.22 (2015/01/14)
* fix clang 3.6 warnings

ver 0.18.21 (2014/12/17)
* playlist
  - embcue: fix filename suffix detection
* decoder
  - ffmpeg: fix time stamp underflow

ver 0.18.20 (2014/12/08)
* decoder
  - ffmpeg: support FFmpeg 2.5
* fix build failure with musl

ver 0.18.19 (2014/11/26)
* archive
  - zzip: fix crash after seeking

ver 0.18.18 (2014/11/18)
* decoder
  - ffmpeg: support opus
* fix crash on failed filename charset conversion
* fix local socket detection from uid=0 (root)

ver 0.18.17 (2014/11/02)
* playlist
  - don't allow empty playlist name
  - m3u: recognize the file suffix ".m3u8"
* decoder
  - ignore URI query string for plugin detection
  - faad: remove workaround for ancient libfaad2 ABI bug
  - ffmpeg: recognize MIME type audio/aacp

ver 0.18.16 (2014/09/26)
* fix DSD breakage due to typo in configure.ac

ver 0.18.15 (2014/09/26)
* command
  - list: reset used size after the list has been processed
* fix MixRamp
* work around build failure on NetBSD

ver 0.18.14 (2014/09/11)
* protocol
  - fix range parser bug on certain 32 bit architectures
* decoder
  - audiofile: fix crash after seeking
  - ffmpeg: fix crash with ffmpeg/libav version 11
  - fix assertion failure after seeking

ver 0.18.13 (2014/08/31)
* protocol
  - don't change song on "seekcur" in random mode

* decoder
  - dsdiff, dsf: fix endless loop on malformed file
  - ffmpeg: support ffmpeg/libav version 11
  - gme: fix song duration
* output
  - alsa: fix endless loop at end of file in dsd_usb mode
* fix state file saver
* fix build failure on Darwin

ver 0.18.12 (2014/07/30)
* database
  - proxy: fix build failure with libmpdclient 2.2
  - proxy: fix add/search and other commands with libmpdclient < 2.9
* decoder
  - audiofile: improve responsiveness
  - audiofile: fix WAV stream playback
  - dsdiff, dsf: fix stream playback
  - dsdiff: fix metadata parser bug (uninitialized variables)
  - faad: estimate song duration for remote files
  - sndfile: improve responsiveness
* randomize next song when enabling "random" mode while not playing
* randomize next song when adding to single-song queue

ver 0.18.11 (2014/05/12)
* decoder
  - opus: fix missing song length on high-latency files
* fix race condition when using GLib event loop (non-Linux)

ver 0.18.10 (2014/04/10)
* decoder
  - ffmpeg: fix seeking bug
  - ffmpeg: handle unknown stream start time
  - gme: fix memory leak
  - sndfile: work around libsndfile bug on partial read
* don't interrupt playback when current song gets deleted

ver 0.18.9 (2014/03/02)
* protocol
  - "findadd" requires the "add" permission
* output
  - alsa: improved workaround for noise after manual song change
* decoder
  - vorbis: fix linker failure when libvorbis/libogg are static
* encoder
  - vorbis: fix another linker failure
* output
  - pipe: fix hanging child process due to blocked signals
* fix build failure due to missing signal.h include

ver 0.18.8 (2014/02/07)
* decoder
  - ffmpeg: support libav v10_alpha1
* encoder
  - vorbis: fix linker failure
* output
  - roar: documentation
* more robust Icy-Metadata parser
* fix Solaris build failure

ver 0.18.7 (2014/01/13)
* playlist
  - pls: fix crash after parser error
  - soundcloud: fix build failure with libyajl 2.0.1
* decoder
  - faad: fix memory leak
  - mpcdec: reject libmpcdec SV7 in configure script
* daemon: don't initialize supplementary groups when already running
  as the configured user

ver 0.18.6 (2013/12/24)
* input
  - cdio_paranoia: support libcdio-paranoia 0.90
* tags
  - riff: recognize upper-case "ID3" chunk name
* decoder
  - ffmpeg: use relative timestamps
* output
  - openal: fix build failure on Mac OS X
  - osx: fix build failure
* mixer
  - alsa: fix build failure with uClibc
* fix replay gain during cross-fade
* accept files without metadata

ver 0.18.5 (2013/11/23)
* configuration
  - fix crash when db_file is configured without music_directory
  - fix crash on "stats" without db_file/music_directory
* database
  - proxy: auto-reload statistics
  - proxy: provide "db_update" in "stats" response
* input
  - curl: work around stream resume bug (fixed in libcurl 7.32.0)
* decoder
  - fluidsynth: auto-detect by default
* clip 24 bit data from libsamplerate
* fix ia64, mipsel and other little-endian architectures
* fix build failures due to missing includes
* fix build failure with static libmpdclient

ver 0.18.4 (2013/11/13)
* decoder
  - dsdiff: fix byte order bug
* fix build failures due to missing includes
* libc++ compatibility

ver 0.18.3 (2013/11/08)
* fix stuck MPD after song change (0.18.2 regression)

ver 0.18.2 (2013/11/07)
* protocol:
  - "close" flushes the output buffer
* input:
  - cdio_paranoia: add setting "default_byte_order"
  - curl: fix bug with redirected streams
* playlist:
  - pls: fix reversed song order
* decoder:
  - audiofile: require libaudiofile 0.3 due to API breakage
  - dsf: enable DSD128
* enable buffering when starting playback (regression fix)
* fix build failures due to missing includes
* fix big-endian support

ver 0.18.1 (2013/11/04)
* protocol:
  - always ignore whitespace at the end of the line
* networking:
  - log UNIX domain path names instead of "localhost"
  - open listener sockets in the order they were configured
  - don't abort if IPv6 is not available
* output:
  - alsa: avoid endless loop in Raspberry Pi workaround
* filter:
  - autoconvert: fix "volume_normalization" with mp3 files
* add missing files to source tarball

ver 0.18 (2013/10/31)
* configuration:
  - allow tilde paths for socket
  - default filesystem charset is UTF-8 instead of ISO-8859-1
  - increase default buffer size to 4 MB
* protocol:
  - new command "readcomments" lists arbitrary file tags
  - new command "toggleoutput"
  - "find"/"search" with "any" does not match file name
  - "search" and "find" with base URI (keyword "base")
  - search for album artist falls back to the artist tag
  - re-add the "volume" command
* input:
  - curl: enable https
  - soup: plugin removed
* playlist:
  - lastfm: remove defunct Last.fm support
* decoder:
  - adplug: new decoder plugin using libadplug
  - dsf: don't play junk at the end of the "data" chunk
  - ffmpeg: drop support for pre-0.8 ffmpeg
  - flac: require libFLAC 1.2 or newer
  - flac: support FLAC files inside archives
  - opus: new decoder plugin for the Opus codec
  - vorbis: skip 16 bit quantisation, provide float samples
  - mikmod: add "loop" configuration parameter
  - modplug: add "loop_count" configuration parameter
  - mp4ff: obsolete plugin removed
* encoder:
  - opus: new encoder plugin for the Opus codec
  - vorbis: accept floating point input samples
* output:
  - new option "tags" may be used to disable sending tags to output
  - alsa: workaround for noise after manual song change
  - ffado: remove broken plugin
  - httpd: support HEAD requests
  - mvp: remove obsolete plugin
  - osx: disabled by default because it's unmaintained and unsupported
* improved decoder/output error reporting
* eliminate timer wakeup on idle MPD
* fix unresponsive MPD while waiting for stream
* port of the source code to C++11

ver 0.17.6 (2013/10/14)
* mixer:
  - alsa: fix busy loop when USB sound device gets unplugged
* decoder:
  - modplug: fix build with Debian package 1:0.8.8.4-4
* stored playlists:
  - fix loading playlists with references to local files
  - obey filesystem_charset for URLs

ver 0.17.5 (2013/08/04)
* protocol:
  - fix "playlistadd" with URI
  - fix "move" relative to current when there is no current song
* decoder:
  - ffmpeg: support "application/flv"
  - mikmod: adapt to libmikmod 3.2
* configure.ac:
  - detect system "ar"

ver 0.17.4 (2013/04/08)
* protocol:
  - allow to omit END in ranges (START:END)
  - don't emit IDLE_PLAYER before audio format is known
* decoder:
  - ffmpeg: support float planar audio (ffmpeg 1.1)
  - ffmpeg: fix AVFrame allocation
* player:
  - implement missing "idle" events on output errors
* clock: fix build failure

ver 0.17.3 (2013/01/06)
* output:
  - osx: fix pops during playback
  - recorder: fix I/O error check
  - shout: fix memory leak in error handler
  - recorder, shout: support Ogg packets that span more than one page
* decoder:
  - ffmpeg: ignore negative time stamps
  - ffmpeg: support planar audio
* playlist:
  - cue: fix memory leak
  - cue: fix CUE files with only one track

ver 0.17.2 (2012/09/30)
* protocol:
  - fix crash in local file check
* decoder:
  - fluidsynth: remove throttle (requires libfluidsynth 1.1)
  - fluidsynth: stop playback at end of file
  - fluidsynth: check MIDI file format while scanning
  - fluidsynth: add sample rate setting
  - wavpack: support all APEv2 tags
* output:
  - httpd: use monotonic clock, avoid hiccups after system clock adjustment
  - httpd: fix throttling bug after resuming playback
* playlist:
  - cue: map "PERFORMER" to "artist" or "album artist"
* mapper: fix non-UTF8 music directory name
* mapper: fix potential crash in file permission check
* playlist: fix use-after-free bug
* playlist: fix memory leak
* state_file: save song priorities
* player: disable cross-fading in "single" mode
* update: fix unsafe readlink() usage
* configure.ac:
  - don't auto-detect the vorbis encoder when Tremor is enabled

ver 0.17.1 (2012/07/31)
* protocol:
  - require appropriate permissions for searchadd{,pl}
* tags:
  - aiff: support the AIFC format
  - ape: check for ID3 if no usable APE tag was found
* playlist:
  - cue: support file types "MP3", "AIFF"
* output:
  - fix noisy playback with conversion and software volume

ver 0.17 (2012/06/27)
* protocol:
  - support client-to-client communication
  - "update" and "rescan" need only "CONTROL" permission
  - new command "seekcur" for simpler seeking within current song
  - new command "config" dumps location of music directory
  - add range parameter to command "load"
  - print extra "playlist" object for embedded CUE sheets
  - new commands "searchadd", "searchaddpl"
* input:
  - cdio_paranoia: new input plugin to play audio CDs
  - curl: enable CURLOPT_NETRC
  - curl: non-blocking I/O
  - soup: new input plugin based on libsoup
* tags:
  - RVA2: support separate album/track replay gain
* decoder:
  - mpg123: implement seeking
  - ffmpeg: drop support for pre-0.5 ffmpeg
  - ffmpeg: support WebM
  - oggflac: delete this obsolete plugin
  - dsdiff: new decoder plugin
* output:
  - alsa: support DSD-over-USB (dCS suggested standard)
  - httpd: support for streaming to a DLNA client
  - openal: improve buffer cancellation
  - osx: allow user to specify other audio devices
  - osx: implement 32 bit playback
  - shout: add possibility to set url
  - roar: new output plugin for RoarAudio
  - winmm: fail if wrong device specified instead of using default device
* mixer:
  - alsa: listen for external volume changes
* playlist:
  - allow references to songs outside the music directory
  - new CUE parser, without libcue
  - soundcloud: new plugin for accessing soundcloud.com
* state_file: add option "restore_paused"
* cue: show CUE track numbers
* allow port specification in "bind_to_address" settings
* support floating point samples
* systemd socket activation
* improve --version output
* WIN32: fix renaming of stored playlists with non-ASCII names


ver 0.16.8 (2012/04/04)
* fix for libsamplerate assertion failure
* decoder:
  - vorbis (and others): fix seeking at startup
  - ffmpeg: read the "year" tag
* encoder:
  - vorbis: generate end-of-stream packet before tag
  - vorbis: generate end-of-stream packet when playback ends
* output:
  - jack: check for connection failure before starting playback
  - jack: workaround for libjack1 crash bug
  - osx: fix stuttering due to buffering bug
* fix endless loop in text file reader
* update: skip symlinks in path that is to be updated


ver 0.16.7 (2012/02/04)
* input:
  - ffmpeg: support libavformat 0.7
* decoder:
  - ffmpeg: support libavformat 0.8, libavcodec 0.9
  - ffmpeg: support all MPD tags
* output:
  - httpd: fix excessive buffering
  - openal: force 16 bit playback, as 8 bit doesn't work
  - osx: remove sleep call from render callback
  - osx: clear render buffer when there's not enough data
* fix moving after current song


ver 0.16.6 (2011/12/01)
* decoder:
  - fix assertion failure when resuming streams
  - ffmpeg: work around bogus channel count
* encoder:
  - flac, null, wave: fix buffer corruption bug
  - wave: support packed 24 bit samples
* mapper: fix the bogus "not a directory" error message
* mapper: check "x" and "r" permissions on music directory
* log: print reason for failure
* event_pipe: fix WIN32 regression
* define WINVER in ./configure
* WIN32: autodetect filesystem encoding


ver 0.16.5 (2011/10/09)
* configure.ac
  - disable assertions in the non-debugging build
  - show solaris plugin result correctly
  - add option --enable-solaris-output
* pcm_format: fix 32-to-24 bit conversion (the "silence" bug)
* input:
  - rewind: reduce heap usage
* decoder:
  - ffmpeg: higher precision timestamps
  - ffmpeg: don't require key frame for seeking
  - fix CUE track seeking
* output:
  - openal: auto-fallback to mono if channel count is unsupported
* player:
  - make seeking to CUE track more reliable
  - the "seek" command works when MPD is stopped
  - restore song position from state file (bug fix)
  - fix crash that sometimes occurred when audio device fails on startup
  - fix absolute path support in playlists
* WIN32: close sockets properly
* install systemd service file if systemd is available


ver 0.16.4 (2011/09/01)
* don't abort configure when avahi is not found
* auto-detect libmad without pkg-config
* fix memory leaks
* don't resume playback when seeking to another song while paused
* apply follow_inside_symlinks to absolute symlinks
* fix playback discontinuation after seeking
* input:
  - curl: limit the receive buffer size
  - curl: implement a hard-coded timeout of 10 seconds
* decoder:
  - ffmpeg: workaround for semantic API change in recent ffmpeg versions
  - flac: validate the sample rate when scanning the tag
  - wavpack: obey all decoder commands, stop at CUE track border
* encoder:
  - vorbis: don't send end-of-stream on flush
* output:
  - alsa: fix SIGFPE when alsa announces a period size of 0
  - httpd: don't warn on client disconnect
  - osx: don't drain the buffer when closing
  - pulse: fix deadlock when resuming the stream
  - pulse: fix deadlock when the stream was suspended


ver 0.16.3 (2011/06/04)
* fix assertion failure in audio format mask parser
* fix NULL pointer dereference in playlist parser
* fix playlist files in base music directory
* database: allow directories with just playlists
* decoder:
  - ffmpeg: support libavcodec 0.7


ver 0.16.2 (2011/03/18)
* configure.ac:
  - fix bashism in tremor test
* decoder:
  - tremor: fix configure test
  - gme: detect end of song
* encoder:
  - vorbis: reset the Ogg stream after flush
* output:
  - httpd: fix uninitialized variable
  - httpd: include sys/socket.h
  - oss: AFMT_S24_PACKED is little-endian
  - oss: disable 24 bit playback on FreeBSD


ver 0.16.1 (2011/01/09)
* audio_check: fix parameter in prototype
* add void casts to suppress "result unused" warnings (clang)
* input:
  - ffado: disable by default
* decoder:
  - mad: work around build failure on Solaris
  - resolve modplug vs. libsndfile cflags/headers conflict
* output:
  - solaris: add missing parameter to open_cloexec() cal
  - osx: fix up audio format first, then apply it to device
* player_thread: discard empty chunks while cross-fading
* player_thread: fix assertion failure due to early seek
* output_thread: fix double lock


ver 0.16 (2010/12/11)
* protocol:
  - send song modification time to client
  - added "update" idle event
  - removed the deprecated "volume" command
  - added the "findadd" command
  - range support for "delete"
  - "previous" really plays the previous song
  - "addid" with negative position is deprecated
  - "load" supports remote playlists (extm3u, pls, asx, xspf, lastfm://)
  - allow changing replay gain mode on-the-fly
  - omitting the range end is possible
  - "update" checks if the path is malformed
* archive:
  - iso: renamed plugin to "iso9660"
  - zip: renamed plugin to "zzip"
* input:
  - lastfm: obsolete plugin removed
  - ffmpeg: new input plugin using libavformat's "avio" library
* tags:
  - added tags "ArtistSort", "AlbumArtistSort"
  - id3: revised "performer" tag support
  - id3: support multiple values
  - ape: MusicBrainz tags
  - ape: support multiple values
* decoders:
  - don't try a plugin twice (MIME type & suffix)
  - don't fall back to "mad" unless no plugin matches
  - ffmpeg: support multiple tags
  - ffmpeg: convert metadata to generic format
  - ffmpeg: implement the libavutil log callback
  - sndfile: new decoder plugin based on libsndfile
  - flac: moved CUE sheet support to a playlist plugin
  - flac: support streams without STREAMINFO block
  - mikmod: sample rate is configurable
  - mpg123: new decoder plugin based on libmpg123
  - sidplay: support sub-tunes
  - sidplay: implemented songlength database
  - sidplay: support seeking
  - sidplay: play monaural SID tunes in mono
  - sidplay: play mus, str, prg, x00 files
  - wavpack: activate 32 bit support
  - wavpack: allow more than 2 channels
  - mp4ff: rename plugin "mp4" to "mp4ff"
* encoders:
  - twolame: new encoder plugin based on libtwolame
  - flac: new encoder plugin based on libFLAC
  - wave: new encoder plugin for PCM WAV format
* output:
  - recorder: new output plugin for recording radio streams
  - alsa: don't recover on CANCEL
  - alsa: fill period buffer with silence before draining
  - openal: new output plugin
  - pulse: announce "media.role=music"
  - pulse: renamed context to "Music Player Daemon"
  - pulse: connect to server on MPD startup, implement pause
  - jack: require libjack 0.100
  - jack: don't disconnect during pause
  - jack: connect to server on MPD startup
  - jack: added options "client_name", "server_name"
  - jack: clear ring buffers before activating
  - jack: renamed option "ports" to "destination_ports"
  - jack: support more than two audio channels
  - httpd: bind port when output is enabled
  - httpd: added name/genre/website configuration
  - httpd: implement "pause"
  - httpd: bind_to_address support (including IPv6)
  - oss: 24 bit support via OSS4
  - win32: new output plugin for Windows Wave
  - shout, httpd: more responsive to control commands
  - wildcards allowed in audio_format configuration
  - consistently lock audio output objects
* player:
  - drain audio outputs at the end of the playlist
* mixers:
  - removed support for legacy mixer configuration
  - reimplemented software volume as mixer+filter plugin
  - per-device software/hardware mixer setting
* commands:
  - added new "status" line with more precise "elapsed time"
* update:
  - automatically update the database with Linux inotify
  - support .mpdignore files in the music directory
  - sort songs by album name first, then disc/track number
  - rescan after metadata_to_use change
* normalize: upgraded to AudioCompress 2.0
  - automatically convert to 16 bit samples
* replay gain:
  - reimplemented as a filter plugin
  - fall back to track gain if album gain is unavailable
  - optionally use hardware mixer to apply replay gain
  - added mode "auto"
  - parse replay gain from APE tags
* log unused/unknown block parameters
* removed the deprecated "error_file" option
* save state when stopped
* renamed option "--stdout" to "--stderr"
* removed options --create-db and --no-create-db
* state_file: save only if something has changed
* database: eliminated maximum line length
* log: redirect stdout/stderr to /dev/null if syslog is used
* set the close-on-exec flag on all file descriptors
* pcm_volume, pcm_mix: implemented 32 bit support
* support packed 24 bit samples
* CUE sheet support
* support for MixRamp tags
* obey $(sysconfdir) for default mpd.conf location
* build with large file support by default
* added test suite ("make check")
* require GLib 2.12
* added libwrap support
* make single mode 'sticky'


ver 0.15.17 (2011/??/??)
* encoder:
  - vorbis: reset the Ogg stream after flush
* decoders:
  - vorbis: fix tremor support


ver 0.15.16 (2011/03/13)
* output:
  - ao: initialize the ao_sample_format struct
  - jack: fix crash with mono playback
* encoders:
  - lame: explicitly configure the output sample rate
* update: log all file permission problems


ver 0.15.15 (2010/11/08)
* input:
  - rewind: fix assertion failure
* output:
  - shout: artist comes first in stream title


ver 0.15.14 (2010/11/06)
* player_thread: fix assertion failure due to wrong music pipe on seek
* output_thread: fix assertion failure due to race condition in OPEN
* input:
  - rewind: fix double free bug
* decoders:
  - mp4ff, ffmpeg: add extension ".m4b" (audio book)


ver 0.15.13 (2010/10/10)
* output_thread: fix race condition after CANCEL command
* output:
  - httpd: fix random data in stream title
  - httpd: MIME type audio/ogg for Ogg Vorbis
* input:
  - rewind: update MIME not only once
  - rewind: enable for MMS


ver 0.15.12 (2010/07/20)
* input:
  - curl: remove assertion after curl_multi_fdset()
* tags:
  - rva2: set "gain", not "peak"
* decoders:
  - wildmidi: support version 0.2.3


ver 0.15.11 (2010/06/14)
* tags:
  - ape: support album artist
* decoders:
  - mp4ff: support tags "album artist", "albumartist", "band"
  - mikmod: fix memory leak
  - vorbis: handle uri==NULL
  - ffmpeg: fix memory leak
  - ffmpeg: free AVFormatContext on error
  - ffmpeg: read more metadata
  - ffmpeg: fix libavformat 0.6 by using av_open_input_stream()
* playlist: emit IDLE_OPTIONS when resetting single mode
* listen: make get_remote_uid() work on BSD


ver 0.15.10 (2010/05/30)
* input:
  - mms: fix memory leak in error handler
  - mms: initialize the "eof" attribute
* decoders:
  - mad: properly calculate ID3 size without libid3tag


ver 0.15.9 (2010/03/21)
* decoders:
  - mad: fix crash when seeking at end of song
  - mpcdec: fix negative shift on fixed-point samples
  - mpcdec: fix replay gain formula with v8
* playlist: fix single+repeat in random mode
* player: postpone song tags during cross-fade


ver 0.15.8 (2010/01/17)
* input:
  - curl: allow rewinding with Icy-Metadata
* decoders:
  - ffmpeg, flac, vorbis: added more flac/vorbis MIME types
  - ffmpeg: enabled libavformat's file name extension detection
* dbUtils: return empty tag value only if no value was found
* decoder_thread: fix CUE track playback
* queue: don't repeat current song in consume mode


ver 0.15.7 (2009/12/27)
* archive:
  - close archive when stream is closed
  - iso, zip: fixed memory leak in destructor
* input:
  - file: don't fall back to parent directory
  - archive: fixed memory leak in error handler
* tags:
  - id3: fix ID3v1 charset conversion
* decoders:
  - eliminate jitter after seek failure
  - ffmpeg: don't try to force stereo
  - wavpack: allow fine-grained seeking
* mixer: explicitly close all mixers on shutdown
* mapper: fix memory leak when playlist_directory is not set
* mapper: apply filesystem_charset to playlists
* command: verify playlist name in the "rm" command
* database: return multiple tag values per song


ver 0.15.6 (2009/11/18)
* input:
  - lastfm: fixed variable name in GLib<2.16 code path
  - input/mms: require libmms 0.4
* archive:
  - zzip: require libzzip 0.13
* tags:
  - id3: allow 4 MB RIFF/AIFF tags
* decoders:
  - ffmpeg: convert metadata
  - ffmpeg: align the output buffer
  - oggflac: rewind stream after FLAC detection
  - flac: fixed CUE seeking range check
  - flac: fixed NULL pointer dereference in CUE code
* output_thread: check again if output is open on PAUSE
* update: delete ignored symlinks from database
* database: increased maximum line length to 32 kB
* sticker: added fallback for sqlite3_prepare_v2()


ver 0.15.5 (2009/10/18)
* input:
  - curl: don't abort if a packet has only metadata
  - curl: fixed endless loop during buffering
* tags:
  - riff, aiff: fixed "limited range" gcc warning
* decoders:
  - flac: fixed two memory leaks in the CUE tag loader
* decoder_thread: change the fallback decoder name to "mad"
* output_thread: check again if output is open on CANCEL
* update: fixed memory leak during container scan


ver 0.15.4 (2009/10/03)
* decoders:
  - vorbis: revert "faster tag scanning with ov_test_callback()"
  - faad: skip assertion failure on large ID3 tags
  - ffmpeg: use the "artist" tag if "author" is not present
* output:
  - osx: fix the OS X 10.6 build


ver 0.15.3 (2009/08/29)
* decoders:
  - vorbis: faster tag scanning with ov_test_callback()
* output:
  - fix stuttering due to uninitialized variable
* update: don't re-read unchanged container files


ver 0.15.2 (2009/08/15)
* tags:
  - ape: check the tag size (fixes integer underflow)
  - ape: added protection against large memory allocations
* decoders:
  - mad: skip ID3 frames when libid3tag is disabled
  - flac: parse all replaygain tags
  - flac: don't allocate cuesheet twice (memleak)
* output:
  - shout: fixed stuck pause bug
  - shout: minimize the unpause latency
* update: free empty path string (memleak)
* update: free temporary string in container scan (memleak)
* directory: free empty directories after removing them (memleak)


ver 0.15.1 (2009/07/15)
* decoders:
  - flac: fix assertion failure in tag_free() call
* output:
  - httpd: include sys/types.h (fixes Mac OS X)
* commands:
  - don't resume playback when stopping during pause
* database: fixed NULL pointer dereference after charset change
* log: fix double free() bug during shutdown


ver 0.15 (2009/06/23)
* input:
  - parse Icy-Metadata
  - added support for the MMS protocol
  - hide HTTP password in playlist
  - lastfm: new input plugin for last.fm radio (experimental and incomplete!)
  - curl: moved proxy settings to "input" block
* tags:
  - support the "album artist" tag
  - support MusicBrainz tags
  - parse RVA2 tags in mp3 files
  - parse ID3 tags in AIFF/RIFF/WAV files
  - ffmpeg: support new metadata API
  - ffmpeg: added support for the tags comment, genre, year
* decoders:
  - audiofile: streaming support added
  - audiofile: added 24 bit support
  - modplug: another MOD plugin, based on libmodplug
  - mikmod disabled by default, due to severe security issues in libmikmod
  - sidplay: new decoder plugin for C64 SID (using libsidplay2)
  - fluidsynth: new decoder plugin for MIDI files (using libfluidsynth,
    experimental due to shortcomings in libfluidsynth)
  - wildmidi: another decoder plugin for MIDI files (using libwildmidi)
  - flac: parse stream tags
  - mpcdec: support the new libmpcdec SV8 API
  - added configuration option to disable decoder plugins
  - flac: support embedded cuesheets
  - ffmpeg: updated list of supported formats
* audio outputs:
  - added option to disable audio outputs by default
  - wait 10 seconds before reopening after play failure
  - shout: enlarged buffer size to 32 kB
  - null: allow disabling synchronization
  - mvp: fall back to stereo
  - mvp: fall back to 16 bit audio samples
  - mvp: check for reopen errors
  - mvp: fixed default device detection
  - pipe: new audio output plugin which runs a command
  - alsa: better period_time default value for high sample rates
  - solaris: new audio output plugin for Solaris /dev/audio
  - httpd: new audio output plugin for web based streaming, similar to icecast
     but built in.
* commands:
  - "playlistinfo" and "move" supports a range now
  - added "sticker database", command "sticker", which allows clients
     to implement features like "song rating"
  - added "consume" command which removes a song after play
  - added "single" command, if activated, stops playback after current song or
     repeats the song if "repeat" is active.
* mixers:
  - rewritten mixer code to support multiple mixers
  - new pulseaudio mixer
  - alsa: new mixer_index option supports choosing between multiple
    identically-named controls on a device.
* Add audio archive extraction support:
  - bzip2
  - iso9660
  - zip
* the option "error_file" was removed, all messages are logged into
   "log_file"
* support logging to syslog
* fall back to XDG music directory if no music_directory is configured
* failure to read the state file is non-fatal
* --create-db starts the MPD daemon instead of exiting
* playlist_directory and music_directory are optional
* playlist: recalculate the queued song after random is toggled
* playlist: don't unpause on delete
* pause when all audio outputs fail to play
* daemon: ignore "user" setting if already running as that user
* listen: fix broken client IP addresses in log
* listen: bind failure on secondary address is non-fatal
* 24/32 bit audio support
* print available protocols in --version
* fill buffer after seeking
* choose the fallback resampler at runtime
* steps taken towards win32 compatibility
* require glib 2.6 or greater
* built-in documentation using doxygen and docbook


ver 0.14.2 (2009/02/13)
* configure.ac:
  - define HAVE_FFMPEG after all checks
* decoders:
  - ffmpeg: added support for the tags comment, genre, year
  - ffmpeg: don't warn of empty packet output
  - ffmpeg: check if the time stamp is valid
  - ffmpeg: fixed seek integer overflow
  - ffmpeg: enable WAV streaming
  - ffmpeg: added TTA support
  - wavpack: pass NULL if the .wvc file fails to open
  - mikmod: call MikMod_Exit() only in the finish() method
  - aac: fix stream metadata
* audio outputs:
  - jack: allocate ring buffers before connecting
  - jack: clear "shutdown" flag on reconnect
  - jack: reduced sleep time to 1ms
  - shout: fixed memory leak in the mp3 encoder
  - shout: switch to blocking mode
  - shout: use libshout's synchronization
  - shout: don't postpone metadata
  - shout: clear buffer before calling the encoder
* mapper: remove trailing slashes from music_directory
* player: set player error when output device fails
* update: recursively purge deleted directories
* update: free deleted subdirectories

ver 0.14.1 (2009/01/17)
* decoders:
  - mp4: support the writer/composer tag
  - id3: strip leading and trailing whitespace from ID3 tags
  - oggvorbis: fix tremor support
  - oggvorbis: disable seeking on remote files
* audio outputs:
  - jack: allocate default port names (fixes a crash)
* update:
  - refresh stats after update
  - save the database even if it is empty
* input_curl:
  - use select() to eliminate busy loop during connect
  - honour http_proxy_* config directives
  - fix assertion failure on "connection refused"
  - fix assertion failure with empty HTTP responses
* corrected the sample calculation in the fallback resampler
* log: automatically append newline
* fix setenv() conflict on Solaris
* configure.ac: check for pkg-config before using it
* fix minor memory leak in decoder_tag()
* fix cross-fading bug: it used to play some chunks of the new song twice
* playlist
  - fix assertion failure during playlist load
  - implement Fisher-Yates shuffle properly
  - safely search the playlist for deleted song
* use custom PRNG for volume dithering (speedup)
* detect libid3tag without pkg-config

ver 0.14 (2008/12/25)
* audio outputs:
  - wait 10 seconds before reopening a failed device
  - fifo: new plugin
  - null: new plugin
  - shout: block while trying to connect instead of failing
  - shout: new timeout parameter
  - shout: support mp3 encoding and the shoutcast protocol
  - shout: send silence during pause, so clients don't get disconnected
* decoders:
  - ffmpeg: new plugin
  - wavpack: new plugin
  - aac: stream support added
  - mod: disabled by default due to critical bugs in all libmikmod versions
* commands:
  - "addid" takes optional second argument to specify position
  - "idle" notifies the client when a notable change occurs
* Zeroconf support using Bonjour
* New zeroconf_enabled option so that Zeroconf support can be disabled
* Stop the player/decode processes when not playing to allow the CPU to sleep
* Fix a bug where closing an ALSA dmix device could cause MPD to hang
* Support for reading ReplayGain from LAME tags on MP3s
* MPD is now threaded, which greatly improves performance and stability
* memory usage reduced by merging duplicate tags in the database
* support connecting via unix domain socket
* allow authenticated local users to add any local file to the playlist
* 24 bit audio support
* optimized PCM conversions and dithering
* much code has been replaced by using GLib
* the HTTP client has been replaced with libcurl
* symbolic links in the music directory can be disabled; the default
  is to ignore symlinks pointing outside the music directory

ver 0.13.0 (2007/5/28)
* New JACK audio output
* Support for "file" as an alternative to "filename" in search, find, and list
* FLAC 1.1.3 API support
* New playlistadd command for adding to stored playlists
* New playlistclear command for clearing stored playlists
* Fix a bug where "find any" and "list <type> any" wouldn't return any results
* Make "list any" return an error instead of no results and an OK
* New gapless_mp3_playback option to disable gapless MP3 playback
* Support for seeking HTTP streams
* Zeroconf support using Avahi
* libsamplerate support for high quality audio resampling
* ID3v2 "Original Artist/Performer" tag support
* New playlistsearch command for searching the playlist (similar to "search")
* New playlistfind command for finding songs in the playlist (similar to "find")
* libmikmod 3.2.0 beta support
* New tagtypes command for retrieving a list of available tag types
* Fix a bug where no ACK was returned if loading a playlist failed
* Fix a bug where db_update in stats would be 0 after initial database creation
* New count command for getting stats on found songs (similar to "find")
* New playlistmove command for moving songs in stored playlists
* New playlistdelete command for deleting songs from stored playlists
* New rename command for renaming stored playlists
* Increased default buffer_before_play from 0% to 10% to prevent skipping
* Lots of bug fixes, cleaned up code, and performance improvements

ver 0.12.2 (2007/3/20)
* Fix a bug where clients could cause MPD to segfault

ver 0.12.1 (2006/10/10)
* Fix segfault when scanning an MP3 that has a Xing tag with 0 frames
* Fix segfault when there's no audio output specified and one can't be detected
* Fix handling of escaping in quotes
* Allow a quality of -1 to be specified for shout outputs
* A few minor cleanups

ver 0.12.0 (2006/9/22)
* New audio output code which supports:
  * A plugin-like architecture
  * Non-libao ("native") outputs:
    * ALSA
    * OSS
    * OS X
    * Media MVP
    * PulseAudio
    * Shout (Icecast or Shoutcast)
  * Playing through multiple outputs at once
  * Enabling/disabling outputs while MPD is running
  * Saving output state (enabled/disabled) to the state_file
* OggFLAC support
* Musepack support
* Gapless MP3 playback
* MP3 ReplayGain support (using ID3v2 tags only)
* Support for MP2 files if MP3 support is enabled
* Composer, Performer, Comment, and Disc metadata support
* New outputs command for listing available audio outputs
* New enableoutput and disableoutput commands for enabling/disabling outputs
* New plchangesposid command for a stripped down version of plchanges
* New addid command for adding to the playlist and returning a song ID
* New commands and notcommands commands for checking available commands
* Can now specify any supported metadata type or "any" in search, find, and list
* New volume_normalization parameter for enabling Audio Compress normalization
* New metadata_to_use parameter for choosing supported metadata types
* New pid_file parameter for saving the MPD process ID to the specified file
* The db_file parameter is now required
* The port parameter is now optional (defaults to 6600)
* Can specify bind_to_address multiple times
* New --kill argument for killing MPD if pid_file is specified
* Removed --update-db argument (use the update function in your client instead)
* New mpdconf.example
* New mpd.conf man page 
* Removed bundled libmad and libid3tag
* Lots of bug fixes, cleaned up code, and performance improvements

ver 0.11.5 (2004/11/1)
1) New id3v1_encoding config option to configure the id3v1 tag encoding (patch
from dottedmag)
2) Strip '\r' from m3u playlists (thank you windows)
3) Use random() instead of rand() for playlist randomizing
4) Fix a bug trying skipping some commented lines in m3u playlist files
5) Fix a bug when fetching metadata from streams that may cause certain
weirdnesses
6) Fix a bug where replaygain preamp was used on files w/o replaygain tags
7) Fix a busy loop when trying to prebuffer a nonexistant or missing stream
8) Fix a bug in forgetting to remove leading ' ' in content-type for http
streams
9) Check for ice-name in http headers
10) Be sure the strip all '\n' chars in tags
11) Set $HOME env variable when setuid'ing, this should fix the /root/.mcop
errors triggered by arts/libao

ver 0.11.4 (2004/7/26)
1) Fixed a segfault when decoding mp3's with corrupt id3v2 tags
2) Fixed a memory leak when encountering id3v2 tags in mp3 decoder

ver 0.11.3 (2004/7/21)
1) Add support for http authentication for streams
2) Added replaygain pre-amp support
3) Better error handling for fread() in inputStream_file
4) Fixed a bug so that when a freeAllInterfaces is called, it sets
max_interface_connections to 0.  This prevents potential segfaults and other
nastiness for forked processes, like the player and update-er (do to
interfacePrintWithFD()).
5) Allow blockingWrite() to handle errors more gracefully (for example, if the
disc is full, and thus the write() fails or can't be completed, we just skip
this write() and continue, instead of getting stuck in an infinite loop until
the write() becomes successful)
6) Updated mpdconf.example from sbh/avuton
7) If "user" is specified, then convert ~ in paths to the user's home path
specified by "user" config paramter (not the actual current user running mpd).

ver 0.11.2 (2004/7/5) 
1) Work around in computing total time for mp3's whose first valid mpeg frame is
not layer III
2) Fix mp3 and mp4 decoders when seeking past the end of the file
3) Fix replaygain for flac and vorbis
4) Fix memory leaks in flac decoder (from normalperson)
5) Fix Several other bugs in playlist.c and directory.c (from normalperson)

ver 0.11.1 (2004/6/24)
1) Fix a bug that caused "popping" at the beginning of mp3's
2) Fix playlistid command
3) Fix move commands so they don't mess up the song id's
4) Added support for HTTP Proxy
5) Detect and skip recursive links in the music directory
6) Fix addPathToDB() so updating on a specific path doesn't exist correctly adds
the parent directories to the DB

ver 0.11.0 (2004/6/18)
1) Support for playing mp3 and Ogg Vorbis streams
2) Non-blocking Update
3) Replaygain support for Ogg Vorbis and FLAC (by Eric Moore aka AliasMrJones)
4) audio_output_format option that allows for all audio output to be converted
to a format compatible with any sound card
5) Own routines for to always support UTF-8 <-> ISO-8859-1 conversion
6) Added "Id" and "Pos" metadata for songs in playlist
7) Added commands: plchanges, currentsong, playid, seekid, playlistid, moveid,
swapid, deleteid
8) UTF-8 validation of all tags
9) Update specific files/directories (for fast, incremental updating)
10) Added ACK error codes
11) Mod file support
12) Added command_list_ok_begin
13) Play after stop resumes from last position in the playlist
14) Play while pause resumes playback
15) Better signal handling by mackstann
16) Cleanup decoder interface (now called InputPlugins)
17) --create-db no long starts the daemon
18) --no-daemon outputs to log files
19) --stdout sends output to stdout/stderr
20) Default port is now 6600
21) Lots of other cleanups and Bugfixes

ver 0.10.4 (2004/5/26)
1) Fix configure problems on OpenBSD with langinfo and iconv
2) Fix an infinte loop when writing to an interface and it has expired
3) Fix a segfault in decoding flac's
4) Ingore CRC stuff in mp3's since some encoders did not compute the CRC
correctly
5) Fix a segfault in processing faulty mp4 metadata

ver 0.10.3 (2004/4/2)
1) Fix a segfault when a blanck line is sent from a client
2) Fix for loading playlists on platforms where char is unsigned
3) When pausing, release audio device after we say pause is successful (this
makes pause appear to not lag)
4) When returning errors for unknown types by player, be sure to copy the
filename
5) add --disable-alsa for disabling alsa mixer support
6) Use select() for a portable usleep()
7) For alsa mixer, default to "Master' element, not first element

ver 0.10.2 (2004/3/25)
1) Add suport for AAC
2) Substitute '\n' with ' ' in tag info
3) Remove empty directories from db
4) Resume from current position in song when using state file
5) Pause now closes the music device, and reopens it on resuming
6) Fix unnecessary big endian byte swapping
7) If locale is "C" or "POSIX", then use ISO-8859-1 as the fs charset
8) Fix a bug where alsa mixer wasn't detecting volume changes
9) For alsa and software mixer, show volume to be the same as it was set (even
if its not the exact volume)
10) Report bitrate for wave files
11) Compute song length of CBR mp3's more accurately

ver 0.10.1 (2004/3/7)
1) Check to see if we need to add "-lm" when linking mpd
2) Fix issues with skipping bad frames in an mp3 (this way we get the correct
samplerate and such)
3) Fix crossfading bug with ogg's
4) Updated libmad and libid3tag included w/ source to 0.15.1b

ver 0.10.0 (2004/3/3)
1) Use UTF-8 for all client communications
2) Crossfading support
3) Password Authentication (all in plaintext)
4) Software mixer
5) Buffer Size is configurable
6) Reduced Memory consumption (use directory tree for search and find)
7) Bitrate support for Flac
8) setvol command (deprecates volume command)
9) add command takes directories
10) Path's in config file now work with ~
11) Add samplerate,bits, and channels to status
12) Reenable playTime in stats display
13) Fix a segfault when doing: add ""
14) Fix a segfault with flac vorbis comments simply being "="
15) Fix a segfault/bug in queueNextSong with repeat+random
16) Fix a bug, where one process may segfault, and cause more processes to spawn
w/o killing ones that lost their parent.
17) Fix a bug when the OSS device was unable to fetch the current volume,
it would close the device (when it maybe previously closed by the exact same
code)
18) command.c cleanup by mackstann
19) directory.c and command.c cleanup by tw-nym

ver 0.9.4 (2004/1/21)
1) Fix a bug where updated tag info wasn't being detected
2) Set the default audio write size to 1024 bytes (should decrease cpu load a
bit on some machines).
3) Make audio write size configurable via "audio_write_size" config option
4) Tweak output buffer size for connections by detecting the kernel output
buffer size.

ver 0.9.3 (2003/10/31)
1) Store total time/length of songs in db and display in *info commands
2) Display instantaneous bitrate in status command
3) Add Wave Support using libaudiofile (Patch from normalperson)
4) Command code cleanup (Patch from tw-nym)
5) Optimize listing of playlists (10-100x faster)
6) Optimize interface output (write in 4kB chunks instead of on every '\n')
7) Fix bug that prevented rm command from working
8) Fix bug where deleting current song skips the next song
9) Use iconv to convert vorbis comments from UTF-8 to Latin1

ver 0.9.2 (2003/10/6)
1) Fix FreeBSD Compilation Problems
2) Fix bug in move command
3) Add mixer_control options to configure which mixer control/device mpd
controls
4) Randomize on play -1
5) Fix a bug in toggling repeat off and at the end of the playlist

ver 0.9.1 (2003/9/30)
1) Fix a statement in the middle of declarations in listen.c, causes error for
gcc 2.7

ver 0.9.0 (2003/9/30)
1) Random play mode
2) Alsa Mixer Support
3) Save and Restore "state"
4) Default config file locations (.mpdconf and /etc/mpd.conf)
5) Make db file locations configurable
6) Move songs around in the playlist
7) Gapless playback
8) Use Xing tags for mp3's
9) Remove stop_on_error
10) Seeking support
11) Playlists can be loaded and deleted from subdirectories
12) Complete rewrite of player layer (fork()'s only once, opens and closes
audio device as needed).
13) Eliminate use and dependence of SIGIO
14) IPv6 support
15) Solaris compilations fixes
16) Support for different log levels
17) Timestamps for log entries
18) "user" config parameter for setuid (patch from Nagilum)
19) Other misc features and bug fixes

ver 0.8.7 (2003/9/3)
1) Fix a memory leak.  When closing a interface, was called close() on the fd
instead of calling fclose() on the fp that was opened with fdopen().

ver 0.8.6 (2003/8/25)
1) Fix a memory leak when a buffered existed, and a connection was unexpectedly
closed, and i wasn't free'ing the buffer apropriatly.

ver 0.8.5 (2003/8/17)
1) Fix a bug where an extra end of line is returned when attempting to play a
non existing file.  This causes parsing errors for clients.

ver 0.8.4 (2003/8/13)
1) Fix a bug where garbage is returned with errors in "list" command

ver 0.8.3 (2003/8/12) 
1) Fix a compilation error on older linux systems
2) Fix a bug in searching by title
3) Add "list" command
4) Add config options for specifying libao driver/plugin and options
5) Add config option to specify which address to bind to
6) Add support for loading and saving absolute pathnames in saved playlists
7) Playlist no longer creates duplicate entries for song data (more me
efficient)
8) Songs deleted from the db are now removed for the playlist as well

ver 0.8.2 (2003/7/22)
1) Increased the connection que for listen() from 0 to 5
2) Cleanup configure makefiles so that mpd uses MPD_LIBS and MPD_CFLAGS
rather than LIBS and CFLAGS
3) Put a cap on the number of commands per command list
4) Put a cap on the maximum number of buffered output lines
5) Get rid of TIME_WAIT/EADDRINUSE socket problem
6) Use asynchronious IO (i.e. trigger SIGIO instead so we can sleep in
select() calls longer)

ver 0.8.1 (2003/7/11)
1) FreeBSD fixes
2) Fix for rare segfault when updating
3) Fix bug where client was being hungup on when done playing current song
4) Fix bug when playing flac's where it incorrectly reports an error
5) Make stop playlist on error configurable
6) Configure checks for installed libmad and libid3tag and uses those if found
7) Use buffer->finished in *_decode's instead of depending on catching signals

ver 0.8.0 (2003/7/6)
1) Flac support
2) Make playlist max length configurable
3) New backward compatible status (backward compatible for 0.8.0 on)
4) listall command now can take a directory as an argument
5) Buffer rewritten to use shared memory instead of sockets
6) Playlist adding done using db
7) Add sort to list, and use binary search for finding
8) New "stats" command
9) Command list (for faster adding of large batches of files)
10) Add buffered chunks before play
11) Useful error reporting to clients (part of status command)
12) Use libid3tag for reading id3 tags (more stable)
13) Non-blocking output to clients
14) Fix bug when removing items from directory
15) Fix bug when playing mono mp3's
16) Fix bug when attempting to delete files when using samba
17) Lots of other bug fixes I can't remember

ver 0.7.0 (2003/6/20)
1) use mad instead of mpg123 for mp3 decoding
2) volume support
3) repeate playlist support
4) use autoconf/automake (i.e. "configure")
5) configurable max connections

ver 0.6.2 (2003/6/11)
1) Buffer support for ogg
2) new config file options: "connection_timeout" and "mpg123_ignore_junk"
3) new commands: "next", "previous", and "listall"
Thanks to Niklas Hofer for "next" and "previous" patches!
4) Search by filename
5) bug fix for pause when playing mp3's

ver 0.6.1 (2003/5/29)
1) Add conf file support
2) Fix a bug when doing mp3stop (do wait3(NULL,WNOHANG|WUNTRACED,NULL))
3) Fix a bug when fork'ing, fflush file buffers before forking so the
child doesn't print the same stuff in the buffer.

ver 0.6.0 (2003/5/25)
1) Add ogg vorbis support
2) Fix two bugs relating to tables, one for search by title, and one where we
freed the tables before directories, causing a segfault
3) The info command has been removed.

ver 0.5.0-0.5.2
Initial release(s).  Support for MP3 via mpg123<|MERGE_RESOLUTION|>--- conflicted
+++ resolved
@@ -1,4 +1,3 @@
-<<<<<<< HEAD
 ver 0.21 (not yet released)
 * protocol
   - "tagtypes" can be used to hide tags
@@ -23,11 +22,8 @@
   - sndio: new mixer plugin
 * require GCC 5.0
 
-ver 0.20.15 (not yet released)
-=======
 ver 0.20.15 (2018/01/05)
 * queue: fix crash after seek failure
->>>>>>> 43a62aef
 * resampler
   - soxr: clear internal state after manual song change
 * state file
