--- conflicted
+++ resolved
@@ -1,4 +1,3 @@
-<<<<<<< HEAD
 ver 0.21 (not yet released)
 * protocol
   - "tagtypes" can be used to hide tags
@@ -7,11 +6,10 @@
   - new tag "OriginalDate"
 * output
   - alsa: non-blocking mode
-=======
+
 ver 0.20.7 (not yet released)
 * database
   - simple: fix false positive directory loop detection with NFS
->>>>>>> 7b7fb5ac
 
 ver 0.20.6 (2017/03/10)
 * input
