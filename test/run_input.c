--- conflicted
+++ resolved
@@ -18,10 +18,7 @@
  */
 
 #include "config.h"
-<<<<<<< HEAD
 #include "input_init.h"
-=======
->>>>>>> 9179f108
 #include "input_stream.h"
 #include "tag_pool.h"
 #include "tag_save.h"
@@ -48,42 +45,14 @@
 static int
 dump_input_stream(struct input_stream *is)
 {
-<<<<<<< HEAD
-	struct input_stream is;
-	GError *error = NULL;
-	bool success;
-=======
->>>>>>> 9179f108
 	char buffer[4096];
 	size_t num_read;
 	ssize_t num_written;
 
 	/* wait until the stream becomes ready */
 
-<<<<<<< HEAD
-	tag_pool_init();
-	config_global_init();
-
-	if (!input_stream_global_init(&error)) {
-		g_warning("%s", error->message);
-		g_error_free(error);
-		return 2;
-	}
-
-	/* open the stream and wait until it becomes ready */
-
-	success = input_stream_open(&is, argv[1]);
-	if (!success) {
-		g_printerr("input_stream_open() failed\n");
-		return 2;
-	}
-
-	while (!is.ready) {
-		int ret = input_stream_buffer(&is);
-=======
 	while (!is->ready) {
 		int ret = input_stream_buffer(is);
->>>>>>> 9179f108
 		if (ret < 0)
 			/* error */
 			return 2;
@@ -122,6 +91,7 @@
 
 int main(int argc, char **argv)
 {
+	GError *error = NULL;
 	struct input_stream is;
 	int ret;
 
@@ -144,7 +114,11 @@
 	archive_plugin_init_all();
 #endif
 
-	input_stream_global_init();
+	if (!input_stream_global_init(&error)) {
+		g_warning("%s", error->message);
+		g_error_free(error);
+		return 2;
+	}
 
 	/* open the stream and dump it */
 
