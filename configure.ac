AC_PREREQ(2.60)
<<<<<<< HEAD
AC_INIT(mpd, 0.16.3~git, musicpd-dev-team@lists.sourceforge.net)
=======
AC_INIT(mpd, 0.15.17~git, musicpd-dev-team@lists.sourceforge.net)
>>>>>>> d4b00ff1
AC_CONFIG_SRCDIR([src/main.c])
AM_INIT_AUTOMAKE([foreign 1.10 dist-bzip2 subdir-objects])
AM_CONFIG_HEADER(config.h)
AC_CONFIG_MACRO_DIR([m4])

AC_DEFINE(PROTOCOL_VERSION, "0.16.0", [The MPD protocol version])


dnl ---------------------------------------------------------------------------
dnl Programs
dnl ---------------------------------------------------------------------------
AC_PROG_CC_C99
AC_PROG_CXX
AC_PROG_RANLIB

HAVE_CXX=yes
if test x$CXX = xg++; then
	# CXX=g++ probably means that autoconf hasn't found any C++
	# compiler; to be sure, we check again
	AC_PATH_PROG(CXX, $CXX, no)
	if test x$CXX = xno; then
		# no, we don't have C++ - the following hack is
		# required because automake insists on using $(CXX)
		# for linking the MPD binary
		AC_MSG_NOTICE([Disabling C++ support])
		CXX="$CC"
		HAVE_CXX=no
	fi
fi

AC_PROG_INSTALL
AC_PROG_MAKE_SET
PKG_PROG_PKG_CONFIG

dnl ---------------------------------------------------------------------------
dnl Declare Variables
dnl ---------------------------------------------------------------------------
AC_SUBST(AM_CFLAGS,"")

AC_SUBST(MPD_LIBS)
AC_SUBST(MPD_CFLAGS)
MPD_LIBS=""
MPD_CFLAGS=""

dnl ---------------------------------------------------------------------------
dnl OS Specific Defaults
dnl ---------------------------------------------------------------------------
AC_CANONICAL_HOST

case "$host_os" in
mingw32* | windows*)
	MPD_LIBS="$MPD_LIBS -lws2_32"
	;;
esac

if test -z "$prefix" || test "x$prefix" = xNONE; then
	local_lib=
	local_include=

	# aren't autotools supposed to be smart enough to figure this out?  oh
	# well, the git-core Makefile managed to do some of the work for us :)
	case "$host_os" in
	darwin*)
		local_lib='/sw/lib /opt/local/lib'
		local_include='/sw/include /opt/local/include'
		;;
	freebsd* | openbsd*)
		local_lib=/usr/local/lib
		local_include=/usr/local/include
		;;
	netbsd*)
		local_lib=/usr/pkg/lib
		local_include=/usr/pkg/include
		LDFLAGS="$LDFLAGS -Wl,-rpath,/usr/pkg/lib"
		;;
	esac

	for d in $local_lib; do
		if test -d "$d"; then
			LDFLAGS="$LDFLAGS -L$d"
			break
		fi
	done
	for d in $local_include; do
		if test -d "$d"; then
			CFLAGS="$CFLAGS -I$d"
			break
		fi
	done
fi

dnl ---------------------------------------------------------------------------
dnl Header/Library Checks
dnl ---------------------------------------------------------------------------
AC_CHECK_FUNCS(daemon fork syslog)
if test $ac_cv_func_syslog = no; then
	# syslog is not in the default libraries.  See if it's in some other.
	for lib in bsd socket inet; do
		AC_CHECK_LIB($lib, syslog,
			[AC_DEFINE(HAVE_SYSLOG)
			LIBS="$LIBS -l$lib"; break])
	done
fi

AC_CHECK_LIB(socket,socket,MPD_LIBS="$MPD_LIBS -lsocket",)
AC_CHECK_LIB(nsl,gethostbyname,MPD_LIBS="$MPD_LIBS -lnsl",)

AC_CHECK_FUNCS(pipe2 accept4)

AC_CHECK_LIB(m,exp,MPD_LIBS="$MPD_LIBS -lm",)

AC_CHECK_HEADERS(locale.h)
AC_CHECK_HEADERS(valgrind/memcheck.h)

dnl ---------------------------------------------------------------------------
dnl Allow tools to be specifically built
dnl ---------------------------------------------------------------------------
AC_ARG_ENABLE(alsa,
	AS_HELP_STRING([--enable-alsa], [enable ALSA support]),,
	[enable_alsa=auto])

AC_ARG_ENABLE(ao,
	AS_HELP_STRING([--enable-ao],
		[enable support for libao]),,
	enable_ao=auto)

AC_ARG_ENABLE(audiofile,
	AS_HELP_STRING([--enable-audiofile],
		[enable audiofile support (WAV and others)]),,
	enable_audiofile=auto)

AC_ARG_ENABLE(bzip2,
	AS_HELP_STRING([--enable-bzip2],
		[enable bzip2 archive support (default: disabled)]),,
	enable_bzip2=no)

AC_ARG_ENABLE(cue,
	AS_HELP_STRING([--enable-cue],
		[enable support for libcue support]),,
	enable_cue=auto)

AC_ARG_ENABLE(curl,
	AS_HELP_STRING([--enable-curl],
		[enable support for libcurl HTTP streaming (default: auto)]),,
	[enable_curl=auto])

AC_ARG_ENABLE(debug,
	AS_HELP_STRING([--enable-debug],
		[enable debugging (default: disabled)]),,
	enable_debug=no)

AC_ARG_ENABLE(documentation,
	AS_HELP_STRING([--enable-documentation],
		[build documentation (default: disable)]),,
	[enable_documentation=no])

AC_ARG_ENABLE(ffado,
	AS_HELP_STRING([--enable-ffado], [enable libffado (FireWire) support]),,
	[enable_ffado=no])

AC_ARG_ENABLE(ffmpeg,
	AS_HELP_STRING([--enable-ffmpeg],
		[enable FFMPEG support]),,
	enable_ffmpeg=auto)

AC_ARG_ENABLE(fifo,
	AS_HELP_STRING([--disable-fifo],
		[disable support for writing audio to a FIFO (default: enable)]),,
	enable_fifo=yes)

AC_ARG_ENABLE(flac,
	AS_HELP_STRING([--disable-flac],
		[disable flac support (default: enable)]),,
	enable_flac=yes)

AC_ARG_ENABLE(fluidsynth,
	AS_HELP_STRING([--enable-fluidsynth],
		[enable MIDI support via fluidsynth (default: disable)]),,
	enable_fluidsynth=no)

AC_ARG_ENABLE(gme,
	AS_HELP_STRING([--enable-gme],
		[enable Blargg's game music emulator plugin]),,
	enable_gme=auto)

AC_ARG_ENABLE(gprof,
	AS_HELP_STRING([--enable-gprof],
		[enable profiling via gprof (default: disabled)]),,
	enable_gprof=no)

AC_ARG_ENABLE(httpd-output,
	AS_HELP_STRING([--enable-httpd-output],
		[enables the HTTP server output]),,
	[enable_httpd_output=auto])

AC_ARG_ENABLE(id3,
	AS_HELP_STRING([--disable-id3],
		[disable id3 support (default: enable)]),,
	enable_id3=yes)

AC_ARG_ENABLE(inotify,
	AS_HELP_STRING([--disable-inotify],
		[disable support Inotify automatic database update (default: enabled) ]),,
	[enable_inotify=yes])

AC_ARG_ENABLE(ipv6,
	AS_HELP_STRING([--disable-ipv6],
		[disable IPv6 support (default: enable)]),,
	[enable_ipv6=yes])

AC_ARG_ENABLE(iso9660,
	AS_HELP_STRING([--enable-iso9660],
		[enable iso9660 archive support (default: disabled)]),,
	enable_iso9660=no)

AC_ARG_ENABLE(jack,
	AS_HELP_STRING([--enable-jack],
		[enable jack support]),,
	enable_jack=auto)

AC_SYS_LARGEFILE

AC_ARG_ENABLE(lastfm,
	AS_HELP_STRING([--enable-lastfm],
		[enable support for last.fm radio (default: disable)]),,
	[enable_lastfm=no])

AC_ARG_ENABLE(lame-encoder,
	AS_HELP_STRING([--enable-lame-encoder],
		[enable the LAME mp3 encoder]),,
	enable_lame_encoder=auto)

AC_ARG_ENABLE([libwrap],
	AS_HELP_STRING([--enable-libwrap], [use libwrap]),,
	[enable_libwrap=auto])

AC_ARG_ENABLE(lsr,
	AS_HELP_STRING([--enable-lsr],
		[enable libsamplerate support]),,
	enable_lsr=auto)

AC_ARG_ENABLE(mad,
	AS_HELP_STRING([--enable-mad],
		[enable libmad mp3 decoder plugin]),,
	enable_mad=auto)

AC_ARG_ENABLE(mikmod,
	AS_HELP_STRING([--enable-mikmod],
		[enable the mikmod decoder (default: disable)]),,
	enable_mikmod=no)

AC_ARG_ENABLE(mms,
	AS_HELP_STRING([--enable-mms],
		[enable the MMS protocol with libmms]),,
	[enable_mms=auto])

AC_ARG_ENABLE(modplug,
	AS_HELP_STRING([--enable-modplug],
		[enable modplug decoder plugin]),,
	enable_modplug=auto)

AC_ARG_ENABLE(mpc,
	AS_HELP_STRING([--disable-mpc],
		[disable musepack (MPC) support (default: enable)]),,
	enable_mpc=yes)

AC_ARG_ENABLE(mpg123,
	AS_HELP_STRING([--enable-mpg123],
		[enable libmpg123 decoder plugin]),,
	enable_mpg123=auto)

AC_ARG_ENABLE(mvp,
	AS_HELP_STRING([--enable-mvp],
		[enable support for Hauppauge Media MVP (default: disable)]),,
	enable_mvp=no)

AC_ARG_ENABLE(oggflac,
	AS_HELP_STRING([--disable-oggflac],
		[disable OggFLAC support (default: enable)]),,
	enable_oggflac=yes)

AC_ARG_ENABLE(openal,
	AS_HELP_STRING([--enable-openal],
		[enable OpenAL support (default: disable)]),,
	enable_openal=no)

AC_ARG_ENABLE(oss,
	AS_HELP_STRING([--disable-oss],
		[disable OSS support (default: enable)]),,
	enable_oss=yes)

AC_ARG_ENABLE(pipe-output,
	AS_HELP_STRING([--enable-pipe-output],
		[enable support for writing audio to a pipe (default: disable)]),,
	enable_pipe_output=no)

AC_ARG_ENABLE(pulse,
	AS_HELP_STRING([--enable-pulse],
		[enable support for the PulseAudio sound server]),,
	enable_pulse=auto)

AC_ARG_ENABLE(recorder-output,
	AS_HELP_STRING([--enable-recorder-output],
		[enables the recorder file output plugin (default: disable)]),,
	[enable_recorder_output=auto])

AC_ARG_ENABLE(sidplay,
	AS_HELP_STRING([--enable-sidplay],
		[enable C64 SID support via libsidplay2]),,
	enable_sidplay=auto)


AC_ARG_ENABLE(shout,
	AS_HELP_STRING([--enable-shout],
		[enables the shoutcast streaming output]),,
	[enable_shout=auto])

AC_ARG_ENABLE(sndfile,
	AS_HELP_STRING([--enable-sndfile],
		[enable sndfile support]),,
	enable_sndfile=auto)

AC_ARG_ENABLE(sqlite,
	AS_HELP_STRING([--enable-sqlite],
		[enable support for the SQLite database]),,
	[enable_sqlite=auto])

AC_ARG_ENABLE(tcp,
	AS_HELP_STRING([--disable-tcp],
		[disable support for clients connecting via TCP (default: enable)]),,
	[enable_tcp=yes])

AC_ARG_ENABLE(test,
	AS_HELP_STRING([--enable-test],
		[build the test programs (default: disabled)]),,
	enable_test=no)

AC_ARG_WITH(tremor,
	AS_HELP_STRING([--with-tremor=PFX],
		[use Tremor (vorbisidec) integer Ogg Vorbis decoder (with optional prefix)]),,
	with_tremor=no)

AC_ARG_ENABLE(twolame-encoder,
	AS_HELP_STRING([--enable-twolame-encoder],
		[enable the TwoLAME mp2 encoder]),,
	enable_twolame_encoder=auto)

AC_ARG_ENABLE(un,
	AS_HELP_STRING([--disable-un],
		[disable support for clients connecting via unix domain sockets (default: enable)]),,
	[enable_un=yes])

AC_ARG_ENABLE(vorbis,
	AS_HELP_STRING([--disable-vorbis],
		[disable Ogg Vorbis support (default: enable)]),,
	enable_vorbis=yes)

AC_ARG_ENABLE(vorbis-encoder,
	AS_HELP_STRING([--enable-vorbis-encoder],
		[enable the Ogg Vorbis encoder]),,
	[enable_vorbis_encoder=auto])

AC_ARG_ENABLE(wave-encoder,
	AS_HELP_STRING([--enable-wave-encoder],
		[enable the PCM wave encoder]),,
	enable_wave_encoder=yes)

AC_ARG_ENABLE(wavpack,
	AS_HELP_STRING([--enable-wavpack],
		[enable WavPack support]),,
	enable_wavpack=auto)

AC_ARG_ENABLE(werror,
	AS_HELP_STRING([--enable-werror],
		[treat warnings as errors (default: disabled)]),,
	enable_werror=no)

AC_ARG_ENABLE(wildmidi,
	AS_HELP_STRING([--enable-wildmidi],
		[enable MIDI support via wildmidi (default: disable)]),,
	enable_wildmidi=no)

AC_ARG_WITH(zeroconf,
	AS_HELP_STRING([--with-zeroconf=@<:@auto|avahi|bonjour|no@:>@],
		[enable zeroconf backend (default=auto)]),,
	with_zeroconf="auto")

AC_ARG_ENABLE(zzip,
	AS_HELP_STRING([--enable-zzip],
		[enable zip archive support (default: disabled)]),,
	enable_zzip=no)


AC_ARG_WITH(tremor-libraries,
	AS_HELP_STRING([--with-tremor-libraries=DIR],
		[directory where Tremor library is installed (optional)]),,
	tremor_libraries="")

AC_ARG_WITH(tremor-includes,
	AS_HELP_STRING([--with-tremor-includes=DIR],
		[directory where Tremor header files are installed (optional)]),,
	tremor_includes="")

dnl ---------------------------------------------------------------------------
dnl Mandatory Libraries
dnl ---------------------------------------------------------------------------
PKG_CHECK_MODULES([GLIB], [glib-2.0 >= 2.12 gthread-2.0],,
		[AC_MSG_ERROR([GLib 2.12 is required])])

dnl ---------------------------------------------------------------------------
dnl Protocol Options
dnl ---------------------------------------------------------------------------

if test x$enable_tcp = xno; then
	# if we don't support TCP, we don't need IPv6 either
	enable_ipv6=no
fi

if test x$enable_ipv6 = xyes; then
	AC_MSG_CHECKING(for ipv6)
	AC_EGREP_CPP([AP_maGiC_VALUE],
	[
#include <sys/types.h>
#include <sys/socket.h>
#include <netdb.h>
#ifdef PF_INET6
#ifdef AF_INET6
AP_maGiC_VALUE
#endif
#endif
	],
	AC_DEFINE(HAVE_IPV6, 1, [Define if IPv6 support present])
	AC_MSG_RESULT([yes]),
	AC_MSG_RESULT([no])
)
fi

if test x$enable_tcp = xyes; then
	AC_DEFINE(HAVE_TCP, 1, [Define if TCP socket support is enabled])
fi

case "$host_os" in
mingw* | windows* | cygwin*)
	enable_un=no
	;;
esac

if test x$enable_un = xyes; then
	AC_DEFINE(HAVE_UN, 1, [Define if unix domain socket support is enabled])
	STRUCT_UCRED
	AC_CHECK_FUNCS(getpeereid)
fi

dnl --------------------------- Post Protocol Tests ---------------------------
if
	test x$enable_tcp = xno &&
	test x$enable_un = xno; then
	AC_MSG_ERROR([No client interfaces configured!])
fi

dnl ---------------------------------------------------------------------------
dnl LIBC Features
dnl ---------------------------------------------------------------------------
if test x$enable_largefile != xno; then
	AC_DEFINE([ENABLE_LARGEFILE], 1, [Define if large file support is enabled])
fi

dnl ---------------------------------------------------------------------------
dnl Miscellaneous Libraries
dnl ---------------------------------------------------------------------------

dnl --------------------------------- inotify ---------------------------------
AC_CHECK_FUNCS(inotify_init inotify_init1)

if test x$ac_cv_func_inotify_init = xno; then
	enable_inotify=no
fi

if test x$enable_inotify = xyes; then
	AC_DEFINE([ENABLE_INOTIFY], 1, [Define to enable inotify support])
fi
AM_CONDITIONAL(ENABLE_INOTIFY, test x$enable_inotify = xyes)

dnl --------------------------------- libwrap ---------------------------------
if test x$enable_libwrap != xno; then
	AC_CHECK_LIBWRAP(found_libwrap=yes, found_libwrap=no)
	MPD_AUTO_RESULT(libwrap, libwrap, [libwrap not found])
fi

if test x$enable_libwrap = xyes; then
	AC_SUBST(LIBWRAP_CFLAGS)
	AC_SUBST(LIBWRAP_LDFLAGS)
	AC_DEFINE(HAVE_LIBWRAP, 1, [define to enable libwrap library])
fi

dnl ---------------------------------------------------------------------------
dnl Metadata Plugins
dnl ---------------------------------------------------------------------------

dnl ---------------------------------- libcue ---------------------------------
MPD_AUTO_PKG(cue, CUE, [libcue],
	[libcue parsing library], [libcue not found])
if test x$enable_cue = xyes; then
	AC_DEFINE([HAVE_CUE], 1,
		[Define to enable libcue support])
fi

AM_CONDITIONAL(HAVE_CUE, test x$enable_cue = xyes)

dnl -------------------------------- libid3tag --------------------------------
if test x$enable_id3 = xyes; then
	PKG_CHECK_MODULES([ID3TAG], [id3tag],,
		AC_CHECK_LIB(id3tag, id3_file_open,
			[ID3TAG_LIBS="-lid3tag -lz" ID3TAG_CFLAGS=""],
			enable_id3=no))
fi

if test x$enable_id3 = xyes; then
	AC_DEFINE(HAVE_ID3TAG, 1, [Define to use id3tag])
fi

AM_CONDITIONAL(HAVE_ID3TAG, test x$enable_id3 = xyes)

dnl ---------------------------------------------------------------------------
dnl Autodiscovery
dnl ---------------------------------------------------------------------------

dnl --------------------------------- zeroconf --------------------------------

case $with_zeroconf in
no|avahi|bonjour)
	;;
*)
	with_zeroconf=auto
	;;
esac

if test x$with_zeroconf != xno; then
	if test x$with_zeroconf = xavahi || test x$with_zeroconf = xauto; then
		PKG_CHECK_MODULES([AVAHI], [avahi-client avahi-glib],
			 [found_avahi=1;AC_DEFINE([HAVE_AVAHI], 1, [Define to enable Avahi Zeroconf support])]
			 MPD_LIBS="$MPD_LIBS $AVAHI_LIBS" MPD_CFLAGS="$MPD_CFLAGS $AVAHI_CFLAGS",
			 [found_avahi=0])
	fi

	if test x$found_avahi = x1; then
		with_zeroconf=avahi
	elif test x$with_zeroconf = xavahi; then
		AC_MSG_ERROR([Avahi support requested but not found])
	fi

	if test x$with_zeroconf = xbonjour || test x$with_zeroconf = xauto; then
		AC_CHECK_HEADER(dns_sd.h,
			[found_bonjour=1;AC_DEFINE([HAVE_BONJOUR], 1, [Define to enable Bonjour Zeroconf support])],
			[found_bonjour=0])
		AC_CHECK_LIB(dns_sd, DNSServiceRegister,
			MPD_LIBS="$MPD_LIBS -ldns_sd")
	fi

	if test x$found_bonjour = x1; then
		with_zeroconf=bonjour
	elif test x$with_zeroconf = xbonjour; then
		AC_MSG_ERROR([Bonjour support requested but not found])
	fi

	if test x$with_zeroconf = xauto; then
		AC_MSG_WARN([No supported Zeroconf backend found, disabling Zeroconf])
		with_zeroconf=no
	else
		AC_DEFINE([HAVE_ZEROCONF], 1, [Define to enable Zeroconf support])
	fi
fi

AM_CONDITIONAL(HAVE_ZEROCONF, test x$with_zeroconf != xno)
AM_CONDITIONAL(HAVE_AVAHI, test x$with_zeroconf = xavahi)
AM_CONDITIONAL(HAVE_BONJOUR, test x$with_zeroconf = xbonjour)

dnl ---------------------------------------------------------------------------
dnl Sticker Database
dnl ---------------------------------------------------------------------------

dnl ---------------------------------- sqlite ---------------------------------

MPD_AUTO_PKG(sqlite, SQLITE, [sqlite3],
	[SQLite database support], [sqlite not found])
if test x$enable_sqlite = xyes; then
	AC_DEFINE([ENABLE_SQLITE], 1, [Define to enable sqlite database support])
fi

AM_CONDITIONAL(ENABLE_SQLITE, test x$enable_sqlite = xyes)

dnl ---------------------------------------------------------------------------
dnl Converter Plugins
dnl ---------------------------------------------------------------------------

dnl ------------------------------ libsamplerate ------------------------------
MPD_AUTO_PKG(lsr, SAMPLERATE, [samplerate >= 0.0.15],
	[libsamplerate resampling], [libsamplerate not found])
if test x$enable_lsr = xyes; then
	AC_DEFINE([HAVE_LIBSAMPLERATE], 1,
		[Define to enable libsamplerate])
fi

if test x$enable_lsr = xyes; then
	PKG_CHECK_MODULES([SAMPLERATE_013],
		[samplerate >= 0.1.3],,
		[AC_DEFINE([HAVE_LIBSAMPLERATE_NOINT], 1,
		[libsamplerate doesn't provide src_int_to_float_array() (<0.1.3)])])
fi

AM_CONDITIONAL(HAVE_LIBSAMPLERATE, test x$enable_lsr = xyes)

dnl ---------------------------------------------------------------------------
dnl Input Plugins
dnl ---------------------------------------------------------------------------

dnl ----------------------------------- CURL ----------------------------------
MPD_AUTO_PKG(curl, CURL, [libcurl],
	[libcurl HTTP streaming], [libcurl not found])
if test x$enable_curl = xyes; then
	AC_DEFINE(ENABLE_CURL, 1, [Define when libcurl is used for HTTP streaming])
fi
AM_CONDITIONAL(ENABLE_CURL, test x$enable_curl = xyes)

dnl --------------------------------- Last.FM ---------------------------------
if test x$enable_lastfm = xyes; then
	if test x$enable_curl != xyes; then
		AC_MSG_ERROR([Cannot enable last.fm radio without curl])
	fi

	AC_DEFINE(ENABLE_LASTFM, 1, [Define when last.fm radio is enabled])
fi
AM_CONDITIONAL(ENABLE_LASTFM, test x$enable_lastfm = xyes)

dnl ---------------------------------- libogg ---------------------------------
if test x$with_tremor = xno || test -z $with_tremor; then
	PKG_CHECK_MODULES(OGG, [ogg], enable_ogg=yes, enable_ogg=no)
fi

dnl ---------------------------------- libmms ---------------------------------
MPD_AUTO_PKG(mms, MMS, [libmms >= 0.4],
	[libmms mms:// protocol support], [libmms not found])
if test x$enable_mms = xyes; then
	AC_DEFINE(ENABLE_MMS, 1,
		[Define when libmms is used for the MMS protocol])
fi
AM_CONDITIONAL(ENABLE_MMS, test x$enable_mms = xyes)

dnl ---------------------------------------------------------------------------
dnl Archive Plugins
dnl ---------------------------------------------------------------------------

dnl --------------------------------- iso9660 ---------------------------------
MPD_AUTO_PKG(iso9660, ISO9660, [libiso9660],
	[libiso9660 archive library], [libiso9660 not found])

AM_CONDITIONAL(HAVE_ISO9660, test x$enable_iso9660 = xyes)
if test x$enable_iso9660 = xyes; then
	AC_DEFINE(HAVE_ISO9660, 1, [Define to have ISO9660 archive support])

	AC_PATH_PROG(MKISOFS, mkisofs, no)
else
	MKISOFS="no"
fi

AM_CONDITIONAL(ENABLE_ISO9660_TEST, test x$MKISOFS != xno)

dnl ---------------------------------- libbz2 ---------------------------------
if test x$enable_bzip2 = xyes; then
	AC_CHECK_LIB(bz2, BZ2_bzDecompressInit,
		[MPD_LIBS="$MPD_LIBS -lbz2"],
		[AC_MSG_ERROR([libbz2 not found])])
fi

AM_CONDITIONAL(HAVE_BZ2, test x$enable_bzip2 = xyes)
if test x$enable_bzip2 = xyes; then
	AC_DEFINE(HAVE_BZ2, 1, [Define to have bz2 archive support])

	AC_PATH_PROG(BZIP2, bzip2, no)
else
	BZIP2="no"
fi

AM_CONDITIONAL(ENABLE_BZIP2_TEST, test x$BZIP2 != xno)

dnl --------------------------------- libzzip ---------------------------------
MPD_AUTO_PKG(zzip, ZZIP, [zziplib >= 0.13],
	[libzzip archive library], [libzzip not found])

AM_CONDITIONAL(HAVE_ZZIP, test x$enable_zzip = xyes)
if test x$enable_zzip = xyes; then
	AC_DEFINE(HAVE_ZZIP, 1, [Define to have zip archive support])

	AC_PATH_PROG(ZIP, zip, no)
else
	ZIP="no"
fi

AM_CONDITIONAL(ENABLE_ZZIP_TEST, test x$ZIP != xno)

dnl ------------------------------- Archive API -------------------------------
if
	test x$enable_bzip2 = xyes ||
	test x$enable_zzip = xyes ||
	test x$enable_iso9660 = xyes; then
		enable_archive=yes
		AC_DEFINE(ENABLE_ARCHIVE, 1, [The archive API is available])
else
	enable_archive=no
fi

AM_CONDITIONAL(ENABLE_ARCHIVE, test x$enable_archive = xyes)

dnl ---------------------------------------------------------------------------
dnl Decoder Plugins
dnl ---------------------------------------------------------------------------

dnl -------------------------------- audiofile --------------------------------
MPD_AUTO_PKG(audiofile, AUDIOFILE, [audiofile >= 0.1.7],
	[audiofile decoder plugin], [libaudiofile not found])
AM_CONDITIONAL(HAVE_AUDIOFILE, test x$enable_audiofile = xyes)
if test x$enable_audiofile = xyes; then
	AC_DEFINE(HAVE_AUDIOFILE, 1, [Define for audiofile support])
fi

dnl ----------------------------------- FAAD ----------------------------------
AM_PATH_FAAD()

AM_CONDITIONAL(HAVE_FAAD, test x$enable_aac = xyes)
AM_CONDITIONAL(HAVE_MP4, test x$enable_mp4 = xyes)

dnl ---------------------------------- ffmpeg ---------------------------------
MPD_AUTO_PKG(ffmpeg, FFMPEG, [libavformat >= 52 libavcodec >= 51 libavutil >= 49],
	[ffmpeg decoder library], [libavformat+libavcodec+libavutil not found])

if test x$enable_ffmpeg = xyes; then
	# prior to ffmpeg svn12865, you had to specify include files
	# without path prefix
	old_CPPCFLAGS=$CPPFLAGS
	CPPFLAGS="$CPPFLAGS $FFMPEG_CFLAGS"
	AC_CHECK_HEADER(libavcodec/avcodec.h,,
		AC_DEFINE(OLD_FFMPEG_INCLUDES, 1,
			[Define if avcodec.h instead of libavcodec/avcodec.h should be included]))
	CPPCFLAGS=$old_CPPFLAGS
fi

if test x$enable_ffmpeg = xyes; then
	AC_DEFINE(HAVE_FFMPEG, 1, [Define for FFMPEG support])
fi

AM_CONDITIONAL(HAVE_FFMPEG, test x$enable_ffmpeg = xyes)

dnl ----------------------------------- FLAC ----------------------------------
if test x$enable_flac = xyes; then
	PKG_CHECK_MODULES(FLAC, [flac >= 1.1],
		AC_DEFINE(HAVE_FLAC, 1, [Define for FLAC support]),
		enable_flac=no)

	oldcflags="$CFLAGS"
	oldlibs="$LIBS"
	CFLAGS="$CFLAGS $FLAC_CFLAGS"
	LIBS="$LIBS $FLAC_LIBS"
	if test x$enable_flac = xyes && test x$enable_oggflac = xyes; then
		AC_CHECK_DECL(FLAC_API_SUPPORTS_OGG_FLAC,
			[enable_oggflac=flac], [],
			[#include <FLAC/export.h>])
	fi
	CFLAGS="$oldcflags"
	LIBS="$oldlibs"

	if test x$enable_oggflac = xflac; then
		if test x$enable_ogg = xyes; then
			FLAC_LIBS="${FLAC_LIBS} -logg"
		else
			enable_oggflac=yes
			AC_MSG_WARN("FLAC has the ogg API built in, but couldn't find ogg. Disabling oggflac.")
		fi
	fi
fi

AM_CONDITIONAL(HAVE_FLAC, test x$enable_flac = xyes)

enable_flac_encoder=$enable_flac

dnl -------------------------------- FluidSynth -------------------------------
if test x$enable_fluidsynth = xyes; then
	PKG_CHECK_MODULES(FLUIDSYNTH, [fluidsynth],
		AC_DEFINE(ENABLE_FLUIDSYNTH, 1, [Define for fluidsynth support]),
		enable_fluidsynth=no)
fi

AM_CONDITIONAL(ENABLE_FLUIDSYNTH, test x$enable_fluidsynth = xyes)

dnl ---------------------------------- libgme ---------------------------------
MPD_AUTO_PKG(gme, GME, [libgme],
	[gme decoder plugin], [libgme not found])
AM_CONDITIONAL(HAVE_GME, test x$enable_gme = xyes)
if test x$enable_gme = xyes; then
	AC_DEFINE(HAVE_GME, 1, [Define for gme support])
fi

dnl ---------------------------------- libmad ---------------------------------
MPD_AUTO_PKG(mad, MAD, [mad],
	[libmad MP3 decoder plugin], [libmad not found])
if test x$enable_mad = xyes; then
	AC_DEFINE(HAVE_MAD, 1, [Define to use libmad])
fi
AM_CONDITIONAL(HAVE_MAD, test x$enable_mad = xyes)

enable_shout2="$enable_shout"
MPD_AUTO_PKG(shout, SHOUT, [shout],
	[shout output plugin], [libshout not found])
if test x$enable_shout = xyes && test x$enable_shout2 = xauto; then
	enable_shout=auto
fi

dnl -------------------------------- libmpg123 --------------------------------
MPD_AUTO_PKG(mpg123, MPG123, [libmpg123],
	[libmpg123 decoder plugin], [libmpg123 not found])
if test x$enable_mpg123 = xyes; then
	AC_DEFINE(HAVE_MPG123, 1, [Define to use libmpg123])
fi
AM_CONDITIONAL(HAVE_MPG123, test x$enable_mpg123 = xyes)

dnl -------------------------------- libmikmod --------------------------------
if test x$enable_mikmod = xyes; then
	AC_PATH_PROG(LIBMIKMOD_CONFIG, libmikmod-config)
	if test x$LIBMIKMOD_CONFIG != x ; then
		AC_SUBST(LIBMIKMOD_CFLAGS, `$LIBMIKMOD_CONFIG --cflags`)
		AC_SUBST(LIBMIKMOD_LIBS, `$LIBMIKMOD_CONFIG --libs`)
		AC_DEFINE(ENABLE_MIKMOD_DECODER, 1, [Define for mikmod support])
	else
		enable_mikmod=no
	fi
fi

AM_CONDITIONAL(ENABLE_MIKMOD_DECODER, test x$enable_mikmod = xyes)

dnl -------------------------------- libmodplug -------------------------------
found_modplug=$HAVE_CXX
MPD_AUTO_PRE(modplug, [modplug decoder plugin], [No C++ compiler found])

MPD_AUTO_PKG(modplug, MODPLUG, [libmodplug],
	[modplug decoder plugin], [libmodplug not found])

if test x$enable_modplug = xyes; then
	AC_DEFINE(HAVE_MODPLUG, 1, [Define for modplug support])
fi
AM_CONDITIONAL(HAVE_MODPLUG, test x$enable_modplug = xyes)

dnl -------------------------------- libsndfile -------------------------------
dnl See above test, which may disable this.
MPD_AUTO_PKG(sndfile, SNDFILE, [sndfile],
	[libsndfile decoder plugin], [libsndfile not found])

if test x$enable_sndfile = xyes; then
	AC_DEFINE(ENABLE_SNDFILE, 1, [Define to enable the sndfile decoder plugin])
fi
AM_CONDITIONAL(ENABLE_SNDFILE, test x$enable_sndfile = xyes)

dnl --------------------------------- musepack --------------------------------
if test x$enable_mpc = xyes; then
	if test "x$mpcdec_libraries" != "x" ; then
		MPCDEC_LIBS="-L$mpcdec_libraries"
	elif test "x$mpcdec_prefix" != "x" ; then
		MPCDEC_LIBS="-L$mpcdec_prefix/lib"
	fi

	MPCDEC_LIBS="$MPCDEC_LIBS -lmpcdec"

	if test "x$mpcdec_includes" != "x" ; then
		MPCDEC_CFLAGS="-I$mpcdec_includes"
	elif test "x$mpcdec_prefix" != "x" ; then
		MPCDEC_CFLAGS="-I$mpcdec_prefix/include"
	fi

	oldcflags=$CFLAGS
	oldlibs=$LIBS
	oldcppflags=$CPPFLAGS
	CFLAGS="$CFLAGS $MPD_CFLAGS $MPCDEC_CFLAGS -I."
	LIBS="$LIBS $MPD_LIBS $MPCDEC_LIBS"
	CPPFLAGS=$CFLAGS
	AC_CHECK_HEADER(mpc/mpcdec.h,
		old_mpcdec=no,
		[AC_CHECK_HEADER(mpcdec/mpcdec.h,
			old_mpcdec=yes,
			enable_mpc=no)])
	if test x$enable_mpc = xyes; then
		AC_CHECK_LIB(mpcdec,main,
			[MPD_LIBS="$MPD_LIBS $MPCDEC_LIBS";
			MPD_CFLAGS="$MPD_CFLAGS $MPCDEC_CFLAGS";],
			enable_mpc=no)
	fi
	if test x$enable_mpc = xyes; then
		AC_DEFINE(HAVE_MPCDEC,1,
			[Define to use libmpcdec for MPC decoding])
		if test x$old_mpcdec = xyes; then
			AC_DEFINE(MPC_IS_OLD_API, 1,
				[Define if an old pre-SV8 libmpcdec is used])
		fi
	else
		AC_MSG_WARN([mpcdec lib needed for MPC support -- disabling MPC support])
	fi
	CFLAGS=$oldcflags
	LIBS=$oldlibs
	CPPFLAGS=$oldcppflags
fi

AM_CONDITIONAL(HAVE_MPCDEC, test x$enable_mpc = xyes)

dnl -------------------------------- Ogg Tremor -------------------------------
if test x$with_tremor = xyes || test x$with_tremor = xno; then
	enable_tremor="$with_tremor"
else
	tremor_prefix="$with_tremor"
	enable_tremor=yes
fi

if test x$enable_tremor = xyes; then
	if test "x$tremor_libraries" != "x" ; then
		TREMOR_LIBS="-L$tremor_libraries"
	elif test "x$tremor_prefix" != "x" ; then
		TREMOR_LIBS="-L$tremor_prefix/lib"
	fi
	TREMOR_LIBS="$TREMOR_LIBS -lvorbisidec"
	if test "x$tremor_includes" != "x" ; then
		TREMOR_CFLAGS="-I$tremor_includes"
	elif test "x$tremor_prefix" != "x" ; then
		TREMOR_CFLAGS="-I$tremor_prefix/include"
	fi
	ac_save_CFLAGS="$CFLAGS"
	ac_save_LIBS="$LIBS"
	CFLAGS="$CFLAGS $TREMOR_CFLAGS"
	LIBS="$LIBS $TREMOR_LIBS"
	AC_CHECK_LIB(vorbisidec,ov_read,,enable_tremor=no;
		AC_MSG_WARN([vorbisidec lib needed for ogg support with tremor -- disabling ogg support]))
	CFLAGS="$ac_save_CFLAGS"
	LIBS="$ac_save_LIBS"
fi

if test x$enable_tremor = xyes; then
	AC_DEFINE(HAVE_TREMOR,1,
		[Define to use tremor (libvorbisidec) for ogg support])
	AC_DEFINE(ENABLE_VORBIS_DECODER, 1, [Define for Ogg Vorbis support]),
else
	TREMOR_CFLAGS=
	TREMOR_LIBS=
fi

AC_SUBST(TREMOR_CFLAGS)
AC_SUBST(TREMOR_LIBS)

dnl --------------------------------- OggFLAC ---------------------------------
dnl OggFLAC must go after Ogg Tremor

if test x$enable_tremor = xyes && test x$enable_oggflac = xyes; then
	AC_MSG_WARN([disabling OggFLAC support because it is incompatible with tremor])
		enable_oggflac=no
fi

if test x$enable_oggflac = xyes; then
	AC_CHECK_HEADER([OggFLAC/stream_decoder.h],, enable_oggflac=no)
fi

if test x$enable_oggflac = xyes; then
	AC_DEFINE(HAVE_OGGFLAC,1,[Define for OggFLAC support])
	MPD_LIBS="$MPD_LIBS -lOggFLAC -lFLAC -lm"
fi

AM_CONDITIONAL(HAVE_OGGFLAC, test x$enable_oggflac = xyes)

<<<<<<< HEAD
dnl -------------------------------- Ogg Vorbis -------------------------------
if test x$enable_vorbis = xyes; then
	if test x$enable_tremor = xyes; then
		AC_MSG_WARN(["OggTremor detected, could not enable Vorbis."])
		enable_vorbis=no
	elif test x$enable_ogg = xyes; then
		PKG_CHECK_MODULES(VORBIS, [vorbis vorbisfile],
			AC_DEFINE(ENABLE_VORBIS_DECODER, 1, [Define for Ogg Vorbis support]),
			enable_vorbis=no)
	else
		AC_MSG_WARN(["Ogg not detected, could not enable Vorbis."])
		enable_vorbis=no
	fi
=======
AM_CONDITIONAL(HAVE_FLAC_COMMON,
	  test x$enable_flac = xyes || test x$enable_oggflac = xyes)
AM_CONDITIONAL(HAVE_OGG_COMMON,
	test x$enable_vorbis = xyes || test x$enable_tremor = xyes || test x$enable_oggflac = xyes || test x$enable_flac = xyes)

if test x$enable_audiofile = xyes; then
	PKG_CHECK_MODULES(AUDIOFILE, [audiofile >= 0.1.7],
		AC_DEFINE(HAVE_AUDIOFILE, 1, [Define for audiofile support]),
		enable_audiofile=no)
>>>>>>> d4b00ff1
fi

AM_CONDITIONAL(ENABLE_VORBIS_DECODER, test x$enable_vorbis = xyes || test x$enable_tremor = xyes)

dnl --------------------------------- sidplay ---------------------------------
found_sidplay=$HAVE_CXX
MPD_AUTO_PRE(sidplay, [sidplay decoder plugin], [No C++ compiler found])

if test x$enable_sidplay != xno; then
	# we're not using pkg-config here
	# because libsidplay2's .pc file requires libtool
	AC_HAVE_LIBRARY(sidplay2, [found_sidplay=yes], [found_sidplay=no])
	MPD_AUTO_PRE(sidplay, [sidplay decoder plugin],
		[libsidplay2 not found])
fi

if test x$enable_sidplay != xno; then
	# can't use AC_HAVE_LIBRARY here, because the dash in the
	# library name triggers an autoconf bug
	AC_CHECK_LIB(resid-builder, main,
		[found_sidplay=yes], [found_sidplay=no])

	if test x$found_sidplay = xyes; then
		AC_HAVE_LIBRARY(sidutils,, [found_sidplay=no])
	fi

	MPD_AUTO_RESULT(sidplay, [sidplay decoder plugin],
		[libresid-builder or libsidutils not found])
fi

if test x$enable_sidplay = xyes; then
	AC_SUBST(SIDPLAY_LIBS,"-lsidplay2 -lresid-builder -lsidutils")
	AC_SUBST(SIDPLAY_CFLAGS,)

	AC_DEFINE(ENABLE_SIDPLAY, 1, [Define for libsidplay2 support])
fi

AM_CONDITIONAL(ENABLE_SIDPLAY, test x$enable_sidplay = xyes)

dnl --------------------------------- wavpack ---------------------------------
MPD_AUTO_PKG(wavpack, WAVPACK, [wavpack],
	[WavPack decoder plugin], [libwavpack not found])
AM_CONDITIONAL(HAVE_WAVPACK, test x$enable_wavpack = xyes)
if test x$enable_wavpack = xyes; then
	AC_DEFINE([HAVE_WAVPACK], 1, [Define to enable WavPack support])
fi

dnl --------------------------------- WildMidi --------------------------------
if test x$enable_wildmidi = xyes; then
	oldcflags=$CFLAGS
	oldlibs=$LIBS
	oldcppflags=$CPPFLAGS

	AC_CHECK_LIB(WildMidi, WildMidi_Init,,
		AC_MSG_ERROR([libwildmidi not found]))

	AC_CHECK_LIB(WildMidi, WildMidi_SampledSeek,
		[AC_DEFINE(HAVE_WILDMIDI_SAMPLED_SEEK, 1,
			[Defined if WildMidi_SampledSeek() is available (libwildmidi <= 0.2.2)])])

	CFLAGS=$oldcflags
	LIBS=$oldlibs
	CPPFLAGS=$oldcppflags

	AC_SUBST(WILDMIDI_LIBS,-lWildMidi)
	AC_SUBST(WILDMIDI_CFLAGS,)

	AC_DEFINE(ENABLE_WILDMIDI, 1, [Define for wildmidi support])
fi

AM_CONDITIONAL(ENABLE_WILDMIDI, test x$enable_wildmidi = xyes)

dnl ------------------------ Post Decoder Plugins Tests -----------------------

if
	test x$enable_aac = xno &&
	test x$enable_audiofile = xno &&
	test x$enable_ffmpeg = xno &&
	test x$enable_flac = xno &&
	test x$enable_fluidsynth = xno &&
	test x$enable_mad = xno &&
	test x$enable_mikmod = xno; then
	test x$enable_modplug = xno &&
	test x$enable_mp4 = xno &&
	test x$enable_mpc = xno &&
	test x$enable_mpg123 = xno &&
	test x$enable_oggflac = xno &&
	test x$enable_sidplay = xno &&
	test x$enable_tremor = xno &&
	test x$enable_vorbis = xno &&
	test x$enable_wavpack = xno &&
	test x$enable_wildmidi = xno &&

		AC_MSG_ERROR([No input plugins supported!])
fi

AM_CONDITIONAL(HAVE_OGG_COMMON,
	  test x$enable_vorbis = xyes || test x$enable_oggflac = xyes || test x$enable_flac = xyes)

AM_CONDITIONAL(HAVE_FLAC_COMMON,
	  test x$enable_flac = xyes || test x$enable_oggflac = xyes)

dnl ---------------------------------------------------------------------------
dnl Encoders for Streaming Audio Output Plugins
dnl ---------------------------------------------------------------------------

dnl ------------------------------- Encoder API -------------------------------
if test x$enable_shout = xyes || \
	test x$enable_recorder_output = xyes || \
	test x$enable_httpd_output = xyes; then
	# at least one output using encoders is explicitly enabled
	need_encoder=yes
elif test x$enable_shout = xauto || \
	test x$enable_recorder_output = xauto || \
	test x$enable_httpd_output = xauto; then
	need_encoder=auto
else
	# all outputs using encoders are disabled
	need_encoder=no

	# don't bother to check for encoder plugins
	enable_vorbis_encoder=no
	enable_lame_encoder=no
	enable_twolame_encoder=no
	enable_wave_encoder=no
	enable_flac_encoder=no
fi

dnl ------------------------------- FLAC Encoder ------------------------------
if test x$enable_flac_encoder = xyes; then
	AC_DEFINE(ENABLE_FLAC_ENCODER, 1,
		[Define to enable the FLAC encoder plugin])
fi
AM_CONDITIONAL(ENABLE_FLAC_ENCODER, test x$enable_flac_encoder = xyes)

dnl ---------------------------- Ogg Vorbis Encoder ---------------------------
MPD_AUTO_PKG(vorbis_encoder, VORBISENC, [vorbisenc],
	[Ogg Vorbis encoder], [libvorbisenc not found])

if test x$enable_vorbis_encoder = xyes; then
	AC_DEFINE(ENABLE_VORBIS_ENCODER, 1,
		[Define to enable the vorbis encoder plugin])
fi
AM_CONDITIONAL(ENABLE_VORBIS_ENCODER, test x$enable_vorbis_encoder = xyes)

dnl ------------------------------- LAME Encoder ------------------------------
if test x$enable_lame_encoder != xno; then
	AC_CHECK_HEADERS(lame/lame.h,,
		[AC_CHECK_HEADERS(lame.h,, using_lame=no)])
	AC_CHECK_LIB(mp3lame, lame_init,, using_lame=no)
	if test x$using_lame != xno; then
		AC_DEFINE(HAVE_LAME, 1, [Define to 1 if you have lame 3.98 or greater.])
		LAME_LIBS="-lmp3lame -lm"
		enable_lame_encoder=yes
	fi

	if test "$enable_lame_encoder" = "yes" -a "$using_lame" = "no"; then
		AC_MSG_ERROR([LAME libraries and development support files not found.])
	fi
fi

AC_SUBST(LAME_LIBS)

if test x$enable_lame_encoder = xyes; then
	AC_DEFINE(ENABLE_LAME_ENCODER, 1,
		[Define to enable the lame encoder plugin])
fi
AM_CONDITIONAL(ENABLE_LAME_ENCODER, test x$enable_lame_encoder = xyes)

dnl ----------------------------- TwoLAME Encoder -----------------------------
MPD_AUTO_PKG(twolame_encoder, TWOLAME, [twolame],
	[TwoLAME encoder], [libtwolame not found])

if test x$enable_twolame_encoder = xyes; then
	AC_DEFINE(ENABLE_TWOLAME_ENCODER, 1,
		[Define to enable the TwoLAME encoder plugin])
fi
AM_CONDITIONAL(ENABLE_TWOLAME_ENCODER, test x$enable_twolame_encoder = xyes)

dnl ------------------------------- WAVE Encoder ------------------------------
AM_CONDITIONAL(ENABLE_WAVE_ENCODER, test x$enable_wave_encoder = xyes)
if test x$enable_wave_encoder = xyes; then
	AC_DEFINE(ENABLE_WAVE_ENCODER, 1,
		[Define to enable the PCM wave encoder plugin])
fi

dnl --------------------------- encoder plugins test --------------------------
if test x$enable_vorbis_encoder != xno ||
	test x$enable_lame_encoder != xno ||
	test x$enable_twolame_encoder != xno ||
	test x$enable_flac_encoder != xno ||
	test x$enable_wave_encoder != xno; then
	# at least one encoder plugin is enabled
	enable_encoder=yes
else
	# no encoder plugin is enabled: disable the whole encoder API
	enable_encoder=no

	if test x$need_encoder = xyes; then
		AC_MSG_ERROR([No encoder plugin found])
	fi
fi

if test x$enable_encoder = xyes; then
	AC_DEFINE(ENABLE_ENCODER, 1,
		[Define to enable the encoder plugins])
fi
AM_CONDITIONAL(ENABLE_ENCODER, test x$enable_encoder = xyes)

dnl ---------------------------------------------------------------------------
dnl Audio Output Plugins
dnl ---------------------------------------------------------------------------

dnl ----------------------------------- ALSA ----------------------------------
MPD_AUTO_PKG(alsa, ALSA, [alsa >= 0.9.0],
	[ALSA output plugin], [libasound not found])

if test x$enable_alsa = xyes; then
	AC_DEFINE(HAVE_ALSA, 1, [Define to enable ALSA support])
fi

AM_CONDITIONAL(HAVE_ALSA, test x$enable_alsa = xyes)

dnl ----------------------------------- FFADO ---------------------------------

MPD_AUTO_PKG(ffado, FFADO, [libffado],
	[libffado output plugin], [libffado not found])

if test x$enable_ffado = xyes; then
	AC_DEFINE(ENABLE_FFADO_OUTPUT, 1, [Define to enable the libffado output plugin])
fi

AM_CONDITIONAL(ENABLE_FFADO_OUTPUT, test x$enable_ffado = xyes)

dnl ----------------------------------- FIFO ----------------------------------
if test x$enable_fifo = xyes; then
	AC_CHECK_FUNC([mkfifo],
		[enable_fifo=yes;AC_DEFINE([HAVE_FIFO], 1,
			[Define to enable support for writing audio to a FIFO])],
		[enable_fifo=no;AC_MSG_WARN([mkfifo not found -- disabling support for writing audio to a FIFO])])
fi

AM_CONDITIONAL(HAVE_FIFO, test x$enable_fifo = xyes)

dnl ------------------------------- HTTPD Output ------------------------------
if test x$enable_httpd_output = xauto; then
	# handle HTTPD auto-detection: disable if no encoder is
	# available
	if test x$enable_encoder = xyes; then
		enable_httpd_output=yes
	else
		AC_MSG_WARN([No encoder plugin -- disabling the HTTP output plugin])
		enable_httpd_output=no
	fi
fi

if test x$enable_httpd_output = xyes; then
	AC_DEFINE(ENABLE_HTTPD_OUTPUT, 1, [Define to enable the HTTP server output])
fi
AM_CONDITIONAL(ENABLE_HTTPD_OUTPUT, test x$enable_httpd_output = xyes)

dnl ----------------------------------- JACK ----------------------------------
MPD_AUTO_PKG(jack, JACK, [jack >= 0.100],
	[JACK output plugin], [libjack not found])
if test x$enable_jack = xyes; then
	AC_DEFINE([HAVE_JACK], 1, [Define to enable JACK support])
fi

if test x$enable_jack = xyes; then
	# check whether jack_set_info_function() is available
	old_LIBS=$LIBS
	LIBS="$LIBS $JACK_LIBS"

	AC_CHECK_FUNCS(jack_set_info_function)

	LIBS=$old_LIBS
fi

AM_CONDITIONAL(HAVE_JACK, test x$enable_jack = xyes)

dnl ---------------------------------- libao ----------------------------------
MPD_AUTO_PKG(ao, AO, [ao],
	[libao output plugin], [libao not found])
if test x$enable_ao = xyes; then
	AC_DEFINE(HAVE_AO, 1, [Define to play with ao])
fi

AM_CONDITIONAL(HAVE_AO, test x$enable_ao = xyes)

dnl ----------------------------------- MVP -----------------------------------
if test x$enable_mvp = xyes; then
   AC_DEFINE(HAVE_MVP,1,[Define to enable Hauppauge Media MVP support])
fi

AM_CONDITIONAL(HAVE_MVP, test x$enable_mvp = xyes)

dnl ---------------------------------- OpenAL ---------------------------------
AC_SUBST(OPENAL_CFLAGS,"")
AC_SUBST(OPENAL_LIBS,"")

if test x$enable_openal = xyes; then
	if test x$enable_osx = xyes; then
		AC_CHECK_HEADERS([OpenAL/al.h OpenAL/alc.h], [], [enable_openal=no])
		if test x$enable_openal = xyes; then
			OPENAL_LIBS="-framework OpenAL"
			AC_DEFINE(HAVE_OPENAL, 1, [Define for OpenAL support])
		else
			AC_MSG_WARN(OpenAL headers not found -- disabling OpenAL support)
		fi
	else
		PKG_CHECK_MODULES([OPENAL], [openal],
			AC_DEFINE(HAVE_OPENAL, 1, [Define for OpenAL support]),
			enable_openal=no)
	fi
fi

AM_CONDITIONAL(HAVE_OPENAL, test x$enable_openal = xyes)

dnl ---------------------------- Open Sound System ----------------------------
if test x$enable_oss = xyes; then
	AC_CHECK_HEADER(sys/soundcard.h,
		[enable_oss=yes;AC_DEFINE(HAVE_OSS,1,[Define to enable OSS])],
		[AC_MSG_WARN(Soundcard headers not found -- disabling OSS support);
			enable_oss=no])
fi

AM_CONDITIONAL(HAVE_OSS, test x$enable_oss = xyes)

dnl ----------------------------------- OSX -----------------------------------
enable_osx=no
case "$host_os" in
	darwin*)
		AC_DEFINE(HAVE_OSX, 1, [Define for compiling OS X support])
		MPD_LIBS="$MPD_LIBS -framework AudioUnit -framework CoreServices"
		enable_osx=yes ;;
esac

AM_CONDITIONAL(HAVE_OSX, test x$enable_osx = xyes)

dnl ------------------------------- Pipe Output -------------------------------
if test x$enable_pipe_output = xyes; then
	AC_DEFINE([ENABLE_PIPE_OUTPUT], 1,
		[Define to enable support for writing audio to a pipe])
fi
AM_CONDITIONAL(ENABLE_PIPE_OUTPUT, test x$enable_pipe_output = xyes)

dnl -------------------------------- PulseAudio -------------------------------
MPD_AUTO_PKG(pulse, PULSE, [libpulse],
	[PulseAudio output plugin], [libpulse not found])
if test x$enable_pulse = xyes; then
	AC_DEFINE([HAVE_PULSE], 1,
		[Define to enable PulseAudio support])
fi

AM_CONDITIONAL(HAVE_PULSE, test x$enable_pulse = xyes)

dnl --------------------------------- Recorder --------------------------------
if test x$enable_recorder_output = xauto; then
	# handle recorder auto-detection: disable if no encoder is
	# available
	if test x$enable_encoder = xyes; then
		enable_recorder_output=yes
	else
		AC_MSG_WARN([No encoder plugin -- disabling the recorder output plugin])
		enable_recorder_output=no
	fi
fi

if test x$enable_recorder_output = xyes; then
	AC_DEFINE(ENABLE_RECORDER_OUTPUT, 1, [Define to enable the recorder output])
fi
AM_CONDITIONAL(ENABLE_RECORDER_OUTPUT, test x$enable_recorder_output = xyes)

dnl -------------------------------- SHOUTcast --------------------------------
if test x$enable_shout = xauto; then
	# handle shout auto-detection: disable if no encoder is
	# available
	if test x$enable_encoder = xyes; then
		enable_shout=yes
	else
		AC_MSG_WARN([No encoder plugin -- disabling the shout output plugin])
		enable_shout=no
	fi
fi

if test x$enable_shout = xyes; then
	AC_DEFINE(HAVE_SHOUT, 1, [Define to enable the shoutcast output])
fi
AM_CONDITIONAL(HAVE_SHOUT, test x$enable_shout = xyes)

dnl --------------------------------- Solaris ---------------------------------
case "$host_os" in
	solaris*)
		AC_DEFINE(ENABLE_SOLARIS_OUTPUT, 1, [Define to enable Solaris /dev/audio support])
		enable_solaris_output=yes
		;;

	*)
		enable_solaris_output=no
		;;
esac

AM_CONDITIONAL(ENABLE_SOLARIS_OUTPUT, test x$enable_solaris_output = xyes)

dnl --------------------------------- WinMM ---------------------------------

case "$host_os" in
	mingw32* | windows*)
		AC_DEFINE(ENABLE_WINMM_OUTPUT, 1, [Define to enable WinMM support])
		enable_winmm_output=yes
		MPD_LIBS="$MPD_LIBS -lwinmm"
		;;

	*)
		enable_winmm_output=no
		;;
esac

AM_CONDITIONAL(ENABLE_WINMM_OUTPUT, test x$enable_winmm_output = xyes)

dnl --------------------- Post Audio Output Plugins Tests ---------------------
if
	test x$enable_alsa = xno &&
	test x$enable_ao = xno &&
	test x$enable_ffado = xno &&
	test x$enable_fifo = xno &&
	test x$enable_httpd_output = xno &&
	test x$enable_jack = xno &&
	test x$enable_mvp = xno; then
	test x$enable_openal = xno &&
	test x$enable_oss = xno &&
	test x$enable_osx = xno &&
	test x$enable_pipe_output = xno &&
	test x$enable_pulse = xno &&
	test x$enable_recorder_output = xno &&
	test x$enable_shout = xno &&
	test x$enable_solaris_output = xno &&
	test x$enable_winmm_output = xno &&

		AC_MSG_ERROR([No Audio Output types configured!])
fi

dnl ---------------------------------------------------------------------------
dnl Documentation
dnl ---------------------------------------------------------------------------
if test x$enable_documentation = xyes; then
	AC_PATH_PROG(XMLTO, xmlto)
	AC_SUBST(XMLTO)
	AM_CONDITIONAL(HAVE_XMLTO, test x$XMLTO != x)

	AC_PATH_PROG(DOXYGEN, doxygen)
	if test x$DOXYGEN = x; then
		AC_MSG_ERROR([doxygen not found])
	fi

	AC_SUBST(DOXYGEN)
else
	AM_CONDITIONAL(HAVE_XMLTO, false)
fi

AM_CONDITIONAL(ENABLE_DOCUMENTATION, test x$enable_documentation = xyes)

dnl ---------------------------------------------------------------------------
dnl test suite
dnl ---------------------------------------------------------------------------
AM_CONDITIONAL(ENABLE_TEST, test "x$enable_test" = xyes)

dnl ---------------------------------------------------------------------------
dnl CFLAGS
dnl ---------------------------------------------------------------------------

dnl ---------------------------------- debug ----------------------------------
#if test "x$enable_debug" = xno; then
	# don't set NDEBUG for now, until MPD is stable
	#AM_CFLAGS="$AM_CFLAGS -DNDEBUG"
#fi

dnl ----------------------------------- GCC -----------------------------------
if test x$GCC = xyes
then
	MPD_CHECK_FLAG([-Wall])
	MPD_CHECK_FLAG([-Wextra])
	MPD_CHECK_FLAG([-Wno-deprecated-declarations])
	MPD_CHECK_FLAG([-Wmissing-prototypes])
	MPD_CHECK_FLAG([-Wshadow])
	MPD_CHECK_FLAG([-Wpointer-arith])
	MPD_CHECK_FLAG([-Wstrict-prototypes])
	MPD_CHECK_FLAG([-Wcast-qual])
	MPD_CHECK_FLAG([-Wwrite-strings])
	MPD_CHECK_FLAG([-pedantic])
fi

dnl ------------------------------ gprof profiler -----------------------------
if test "x$enable_gprof" = xyes; then
	MPD_CFLAGS="$MPD_CFLAGS -pg"
	MPD_LIBS="$MPD_LIBS -pg"
fi

dnl ---------------------------- warnings as errors ---------------------------
if test "x$enable_werror" = xyes; then
	AM_CFLAGS="$AM_CFLAGS -Werror -pedantic-errors"
fi

dnl ---------------------------------------------------------------------------
dnl Pretty-Print Results
dnl ---------------------------------------------------------------------------
echo ''
echo '########### MPD CONFIGURATION ############'

printf '\nArchive support:\n\t'
results(bzip2,[bzip2])
results(iso9660,[ISO9660])
results(zzip,[ZIP])

if test x$with_zeroconf != xno; then
	printf '\nAutodiscovery support:\n\t'
	results(avahi, [Avahi])
	results(bonjour, [Bonjour])
fi

printf '\nClient support:\n\t'
results(ipv6, "IPv6")
results(tcp, "TCP")
results(un,[UNIX Domain Sockets])

printf '\nFile format support:\n\t'
results(aac, [AAC])
results(sidplay, [C64 SID])
results(ffmpeg, [FFMPEG])
results(flac, [FLAC])
results(fluidsynth, [FluidSynth])
results(gme, [GME])
results(sndfile, [libsndfile])
printf '\n\t'
results(mikmod, [MikMod])
results(modplug, [MODPLUG])
results(mad, [MAD])
results(mpg123, [MPG123])
results(mp4, [MP4])
results(mpc, [Musepack])
results(oggflac, [OggFLAC], flac)
printf '\n\t'
results(tremor, [OggTremor])
results(vorbis, [OggVorbis])
results(audiofile, [WAVE])
results(wavpack, [WavPack])
results(wildmidi, [WildMidi])

printf '\nOther features:\n\t'
results(lsr, [libsamplerate])
results(inotify, [inotify])
results(sqlite, [SQLite])

printf '\nMetadata support:\n\t'
results(cue,[cue])
results(id3,[ID3])

printf '\nPlayback support:\n\t'
results(alsa,ALSA)
results(ffado,FFADO)
results(fifo,FIFO)
results(recorder_output,[File Recorder])
results(httpd_output,[HTTP Daemon])
results(jack,[JACK])
results(ao,[libao])
results(oss,[OSS])
printf '\n\t'
results(openal,[OpenAL])
results(osx, [OS X])
results(pipe_output, [Pipeline])
results(pulse, [PulseAudio])
results(mvp, [Media MVP])
results(shout, [SHOUTcast])
printf '\n\t'
results(solaris, [Solaris])
results(winmm_output, [WinMM])

if
	test x$enable_shout = xyes ||
	test x$enable_recorder = xyes ||
	test x$enable_httpd_output = xyes; then
		printf '\nStreaming encoder support:\n\t'
		results(flac_encoder, [FLAC])
		results(lame_encoder, [LAME])
		results(vorbis_encoder, [Ogg Vorbis])
		results(twolame_encoder, [TwoLAME])
		results(wave_encoder, [WAVE])
fi

printf '\nStreaming support:\n\t'
results(curl,[CURL])
results(lastfm,[Last.FM])
results(mms,[MMS])

printf '\n\n##########################################\n\n'

echo 'Generating files needed for compilation'

dnl ---------------------------------------------------------------------------
dnl Generate files
dnl ---------------------------------------------------------------------------
AC_OUTPUT(Makefile)

echo 'MPD is ready for compilation, type "make" to begin.'<|MERGE_RESOLUTION|>--- conflicted
+++ resolved
@@ -1,9 +1,5 @@
 AC_PREREQ(2.60)
-<<<<<<< HEAD
 AC_INIT(mpd, 0.16.3~git, musicpd-dev-team@lists.sourceforge.net)
-=======
-AC_INIT(mpd, 0.15.17~git, musicpd-dev-team@lists.sourceforge.net)
->>>>>>> d4b00ff1
 AC_CONFIG_SRCDIR([src/main.c])
 AM_INIT_AUTOMAKE([foreign 1.10 dist-bzip2 subdir-objects])
 AM_CONFIG_HEADER(config.h)
@@ -975,7 +971,6 @@
 
 AM_CONDITIONAL(HAVE_OGGFLAC, test x$enable_oggflac = xyes)
 
-<<<<<<< HEAD
 dnl -------------------------------- Ogg Vorbis -------------------------------
 if test x$enable_vorbis = xyes; then
 	if test x$enable_tremor = xyes; then
@@ -989,17 +984,6 @@
 		AC_MSG_WARN(["Ogg not detected, could not enable Vorbis."])
 		enable_vorbis=no
 	fi
-=======
-AM_CONDITIONAL(HAVE_FLAC_COMMON,
-	  test x$enable_flac = xyes || test x$enable_oggflac = xyes)
-AM_CONDITIONAL(HAVE_OGG_COMMON,
-	test x$enable_vorbis = xyes || test x$enable_tremor = xyes || test x$enable_oggflac = xyes || test x$enable_flac = xyes)
-
-if test x$enable_audiofile = xyes; then
-	PKG_CHECK_MODULES(AUDIOFILE, [audiofile >= 0.1.7],
-		AC_DEFINE(HAVE_AUDIOFILE, 1, [Define for audiofile support]),
-		enable_audiofile=no)
->>>>>>> d4b00ff1
 fi
 
 AM_CONDITIONAL(ENABLE_VORBIS_DECODER, test x$enable_vorbis = xyes || test x$enable_tremor = xyes)
@@ -1097,7 +1081,7 @@
 fi
 
 AM_CONDITIONAL(HAVE_OGG_COMMON,
-	  test x$enable_vorbis = xyes || test x$enable_oggflac = xyes || test x$enable_flac = xyes)
+	test x$enable_vorbis = xyes || test x$enable_tremor = xyes || test x$enable_oggflac = xyes || test x$enable_flac = xyes)
 
 AM_CONDITIONAL(HAVE_FLAC_COMMON,
 	  test x$enable_flac = xyes || test x$enable_oggflac = xyes)
