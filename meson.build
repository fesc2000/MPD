--- conflicted
+++ resolved
@@ -1,11 +1,7 @@
 project(
   'mpd',
   ['c', 'cpp'],
-<<<<<<< HEAD
   version: '0.22~git',
-=======
-  version: '0.21.17',
->>>>>>> d659c7df
   meson_version: '>= 0.49.0',
   default_options: [
     'c_std=c99',
